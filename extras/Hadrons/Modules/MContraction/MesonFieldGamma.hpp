--- conflicted
+++ resolved
@@ -43,13 +43,7 @@
       public:
         GRID_SERIALIZABLE_CLASS_MEMBERS(Result,
                                         Gamma::Algebra, gamma,
-<<<<<<< HEAD
-                                        std::vector<std::vector<std::vector<ComplexD>>>, MesonField,
-                                        std::vector<std::vector<ComplexD>>, MesonFiield,
-                                        ComplexD, last);
-=======
                                         std::vector<std::vector<std::vector<ComplexD>>>, MesonField);
->>>>>>> eded686f
     };
 
   public:
@@ -193,7 +187,6 @@
     {
         result[i].gamma = gammaResultList[i];
         result[i].MesonField.resize(N, std::vector<std::vector<ComplexD>>(N, std::vector<ComplexD>(nt)));
-        result[i].MesonFiield.resize(N, std::vector<<ComplexD>(nt));
 
         Gamma gamma(gammaResultList[i]);
         gammaList[i] = gamma;
@@ -248,7 +241,6 @@
             LOG(Message) << "MF for i = " << i << " of " << N << std::endl;
         }
     }
-<<<<<<< HEAD
     LOG(Message) << "Before Global sum, Nblock = " << Nblock << std::endl;
     v_block[0]._grid->GlobalSumVector(MF.data(), MF.size());
     LOG(Message) << "After Global sum, Nblock = " << Nblock << std::endl;
@@ -265,8 +257,6 @@
             }
         }
     }
-=======
->>>>>>> eded686f
     saveResult(par().output, "meson", result);
 }
 
