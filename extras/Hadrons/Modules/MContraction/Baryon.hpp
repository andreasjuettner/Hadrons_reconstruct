/*************************************************************************************

Grid physics library, www.github.com/paboyle/Grid 

Source file: extras/Hadrons/Modules/MContraction/Baryon.hpp

Copyright (C) 2015-2018

Author: Antonin Portelli <antonin.portelli@me.com>
Author: Lanny91 <andrew.lawson@gmail.com>

This program is free software; you can redistribute it and/or modify
it under the terms of the GNU General Public License as published by
the Free Software Foundation; either version 2 of the License, or
(at your option) any later version.

This program is distributed in the hope that it will be useful,
but WITHOUT ANY WARRANTY; without even the implied warranty of
MERCHANTABILITY or FITNESS FOR A PARTICULAR PURPOSE.  See the
GNU General Public License for more details.

You should have received a copy of the GNU General Public License along
with this program; if not, write to the Free Software Foundation, Inc.,
51 Franklin Street, Fifth Floor, Boston, MA 02110-1301 USA.

See the full license in the file "LICENSE" in the top level distribution directory
*************************************************************************************/
/*  END LEGAL */

#ifndef Hadrons_MContraction_Baryon_hpp_
#define Hadrons_MContraction_Baryon_hpp_

#include <Grid/Hadrons/Global.hpp>
#include <Grid/Hadrons/Module.hpp>
#include <Grid/Hadrons/ModuleFactory.hpp>

BEGIN_HADRONS_NAMESPACE

/******************************************************************************
 *                               Baryon                                       *
 ******************************************************************************/
BEGIN_MODULE_NAMESPACE(MContraction)

class BaryonPar: Serializable
{
public:
    GRID_SERIALIZABLE_CLASS_MEMBERS(BaryonPar,
                                    std::string, q1,
                                    std::string, q2,
                                    std::string, q3,
                                    std::string, output);
};

template <typename FImpl1, typename FImpl2, typename FImpl3>
class TBaryon: public Module<BaryonPar>
{
public:
    FERM_TYPE_ALIASES(FImpl1, 1);
    FERM_TYPE_ALIASES(FImpl2, 2);
    FERM_TYPE_ALIASES(FImpl3, 3);
    class Result: Serializable
    {
    public:
        GRID_SERIALIZABLE_CLASS_MEMBERS(Result,
                                        std::vector<std::vector<std::vector<Complex>>>, corr);
    };
public:
    // constructor
    TBaryon(const std::string name);
    // destructor
    virtual ~TBaryon(void) = default;
    // dependency relation
    virtual std::vector<std::string> getInput(void);
    virtual std::vector<std::string> getOutput(void);
protected:
    // setup
    virtual void setup(void);
    // execution
    virtual void execute(void);
};

MODULE_REGISTER_NS(Baryon, ARG(TBaryon<FIMPL, FIMPL, FIMPL>), MContraction);

/******************************************************************************
 *                         TBaryon implementation                             *
 ******************************************************************************/
// constructor /////////////////////////////////////////////////////////////////
template <typename FImpl1, typename FImpl2, typename FImpl3>
TBaryon<FImpl1, FImpl2, FImpl3>::TBaryon(const std::string name)
: Module<BaryonPar>(name)
{}

// dependencies/products ///////////////////////////////////////////////////////
template <typename FImpl1, typename FImpl2, typename FImpl3>
std::vector<std::string> TBaryon<FImpl1, FImpl2, FImpl3>::getInput(void)
{
    std::vector<std::string> input = {par().q1, par().q2, par().q3};
    
    return input;
}

template <typename FImpl1, typename FImpl2, typename FImpl3>
std::vector<std::string> TBaryon<FImpl1, FImpl2, FImpl3>::getOutput(void)
{
    std::vector<std::string> out = {};
    
    return out;
}

// setup ///////////////////////////////////////////////////////////////////////
template <typename FImpl1, typename FImpl2, typename FImpl3>
void TBaryon<FImpl1, FImpl2, FImpl3>::setup(void)
{
    envTmpLat(LatticeComplex, "c");
}

// execution ///////////////////////////////////////////////////////////////////
template <typename FImpl1, typename FImpl2, typename FImpl3>
void TBaryon<FImpl1, FImpl2, FImpl3>::execute(void)
{
    LOG(Message) << "Computing baryon contractions '" << getName() << "' using"
                 << " quarks '" << par().q1 << "', '" << par().q2 << "', and '"
                 << par().q3 << "'" << std::endl;
    
<<<<<<< HEAD
    std::string output_name = par().output + "." + std::to_string(env().getTrajectory());
    
    CorrWriter             writer(output_name);
    PropagatorField1      &q1 = *env().template getObject<PropagatorField1>(par().q1);
    PropagatorField2      &q2 = *env().template getObject<PropagatorField2>(par().q2);
    PropagatorField3      &q3 = *env().template getObject<PropagatorField3>(par().q2);
    LatticeComplex        c(env().getGrid());
    Result                result;
=======
    ResultWriter writer(RESULT_FILE_NAME(par().output));
    auto       &q1 = envGet(PropagatorField1, par().q1);
    auto       &q2 = envGet(PropagatorField2, par().q2);
    auto       &q3 = envGet(PropagatorField3, par().q2);
    envGetTmp(LatticeComplex, c);
    Result     result;
>>>>>>> c6e8a385
    
    // FIXME: do contractions
    
    // write(writer, "meson", result);
}

END_MODULE_NAMESPACE

END_HADRONS_NAMESPACE

#endif // Hadrons_MContraction_Baryon_hpp_<|MERGE_RESOLUTION|>--- conflicted
+++ resolved
@@ -122,23 +122,12 @@
                  << " quarks '" << par().q1 << "', '" << par().q2 << "', and '"
                  << par().q3 << "'" << std::endl;
     
-<<<<<<< HEAD
-    std::string output_name = par().output + "." + std::to_string(env().getTrajectory());
-    
-    CorrWriter             writer(output_name);
-    PropagatorField1      &q1 = *env().template getObject<PropagatorField1>(par().q1);
-    PropagatorField2      &q2 = *env().template getObject<PropagatorField2>(par().q2);
-    PropagatorField3      &q3 = *env().template getObject<PropagatorField3>(par().q2);
-    LatticeComplex        c(env().getGrid());
-    Result                result;
-=======
     ResultWriter writer(RESULT_FILE_NAME(par().output));
     auto       &q1 = envGet(PropagatorField1, par().q1);
     auto       &q2 = envGet(PropagatorField2, par().q2);
     auto       &q3 = envGet(PropagatorField3, par().q2);
     envGetTmp(LatticeComplex, c);
     Result     result;
->>>>>>> c6e8a385
     
     // FIXME: do contractions
     
