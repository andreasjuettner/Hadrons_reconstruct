/*************************************************************************************

Grid physics library, www.github.com/paboyle/Grid 

Source file: extras/Hadrons/Modules/MSolver/RBPrecCG.hpp

Copyright (C) 2015-2018

Author: Antonin Portelli <antonin.portelli@me.com>

This program is free software; you can redistribute it and/or modify
it under the terms of the GNU General Public License as published by
the Free Software Foundation; either version 2 of the License, or
(at your option) any later version.

This program is distributed in the hope that it will be useful,
but WITHOUT ANY WARRANTY; without even the implied warranty of
MERCHANTABILITY or FITNESS FOR A PARTICULAR PURPOSE.  See the
GNU General Public License for more details.

You should have received a copy of the GNU General Public License along
with this program; if not, write to the Free Software Foundation, Inc.,
51 Franklin Street, Fifth Floor, Boston, MA 02110-1301 USA.

See the full license in the file "LICENSE" in the top level distribution directory
*************************************************************************************/
/*  END LEGAL */

#ifndef Hadrons_MSolver_RBPrecCG_hpp_
#define Hadrons_MSolver_RBPrecCG_hpp_

#include <Grid/Hadrons/Global.hpp>
#include <Grid/Hadrons/Module.hpp>
#include <Grid/Hadrons/ModuleFactory.hpp>
#include <Grid/Hadrons/Solver.hpp>
#include <Grid/Hadrons/EigenPack.hpp>

BEGIN_HADRONS_NAMESPACE

/******************************************************************************
 *                     Schur red-black preconditioned CG                      *
 ******************************************************************************/
BEGIN_MODULE_NAMESPACE(MSolver)

class RBPrecCGPar: Serializable
{
public:
    GRID_SERIALIZABLE_CLASS_MEMBERS(RBPrecCGPar ,
                                    std::string , action,
                                    unsigned int, maxIteration,
                                    double      , residual,
                                    std::string , eigenPack);
};

template <typename FImpl, int nBasis>
class TRBPrecCG: public Module<RBPrecCGPar>
{
public:
    FG_TYPE_ALIASES(FImpl,);
    SOLVER_TYPE_ALIASES(FImpl,);
    typedef FermionEigenPack<FImpl>                       EPack;
    typedef CoarseFermionEigenPack<FImpl, nBasis>         CoarseEPack;
    typedef std::shared_ptr<Guesser<FermionField>>        GuesserPt;
    typedef DeflatedGuesser<typename FImpl::FermionField> FineGuesser;
    typedef LocalCoherenceDeflatedGuesser<
        typename FImpl::FermionField,
        typename CoarseEPack::CoarseField> CoarseGuesser;
public:
    // constructor
    TRBPrecCG(const std::string name);
    // destructor
    virtual ~TRBPrecCG(void) {};
    // dependencies/products
    virtual std::vector<std::string> getInput(void);
    virtual std::vector<std::string> getReference(void);
    virtual std::vector<std::string> getOutput(void);
protected:
    // setup
    virtual void setup(void);
    // execution
    virtual void execute(void);
};

MODULE_REGISTER_TMP(RBPrecCG, ARG(TRBPrecCG<FIMPL, HADRONS_DEFAULT_LANCZOS_NBASIS>), MSolver);
MODULE_REGISTER_TMP(ZRBPrecCG, ARG(TRBPrecCG<ZFIMPL, HADRONS_DEFAULT_LANCZOS_NBASIS>), MSolver);

/******************************************************************************
 *                      TRBPrecCG template implementation                     *
 ******************************************************************************/
// constructor /////////////////////////////////////////////////////////////////
template <typename FImpl, int nBasis>
TRBPrecCG<FImpl, nBasis>::TRBPrecCG(const std::string name)
: Module(name)
{}

// dependencies/products ///////////////////////////////////////////////////////
template <typename FImpl, int nBasis>
std::vector<std::string> TRBPrecCG<FImpl, nBasis>::getInput(void)
{
    std::vector<std::string> in = {};
    
    return in;
}

template <typename FImpl, int nBasis>
std::vector<std::string> TRBPrecCG<FImpl, nBasis>::getReference(void)
{
    std::vector<std::string> ref = {par().action};
    
    if (!par().eigenPack.empty())
    {
        ref.push_back(par().eigenPack);
    }

    return ref;
}

template <typename FImpl, int nBasis>
std::vector<std::string> TRBPrecCG<FImpl, nBasis>::getOutput(void)
{
    std::vector<std::string> out = {getName(), getName() + "_subtract"};
    
    return out;
}

// setup ///////////////////////////////////////////////////////////////////////
template <typename FImpl, int nBasis>
void TRBPrecCG<FImpl, nBasis>::setup(void)
{
    if (par().maxIteration == 0)
    {
        HADRONS_ERROR(Argument, "zero maximum iteration");
    }

    LOG(Message) << "setting up Schur red-black preconditioned CG for"
                 << " action '" << par().action << "' with residual "
                 << par().residual << ", maximum iteration " 
                 << par().maxIteration << std::endl;

    auto        Ls          = env().getObjectLs(par().action);
    auto        &mat        = envGet(FMat, par().action);
    std::string guesserName = getName() + "_guesser";
    GuesserPt   guesser{nullptr};

    if (par().eigenPack.empty())
    {
        guesser.reset(new ZeroGuesser<FermionField>());
    }
    else
    {
        try
        {
            auto &epack = envGetDerived(EPack, CoarseEPack, par().eigenPack);
            
            LOG(Message) << "using low-mode deflation with coarse eigenpack '"
                         << par().eigenPack << "' (" 
                         << epack.evecCoarse.size() << " modes)" << std::endl;
            guesser.reset(new CoarseGuesser(epack.evec, epack.evecCoarse,
                                            epack.evalCoarse));
        }
        catch (Exceptions::Definition &e)
        {
            auto &epack = envGet(EPack, par().eigenPack);

            LOG(Message) << "using low-mode deflation with eigenpack '"
                         << par().eigenPack << "' (" 
                         << epack.evec.size() << " modes)" << std::endl;
            guesser.reset(new FineGuesser(epack.evec, epack.eval));
        }
    }
    auto makeSolver = [&mat, guesser, this](bool subGuess) {
        return [&mat, guesser, subGuess, this](FermionField &sol,
                                     const FermionField &source) {
            ConjugateGradient<FermionField> cg(par().residual,
                                               par().maxIteration);
            HADRONS_DEFAULT_SCHUR_SOLVE<FermionField> schurSolver(cg);
            schurSolver.subtractGuess(subGuess);
            schurSolver(mat, source, sol, *guesser);
        };
    };
<<<<<<< HEAD

    auto solver = makeSolver(false);
    envCreate(SolverFn, getName(), Ls, solver);
    auto solver_subtract = makeSolver(true);
    envCreate(SolverFn, getName() + "_subtract", Ls, solver_subtract);
=======
    envCreate(Solver, getName(), Ls, solver, mat);
>>>>>>> 90daa8f7
}


// execution ///////////////////////////////////////////////////////////////////
template <typename FImpl, int nBasis>
void TRBPrecCG<FImpl, nBasis>::execute(void)
{}

END_MODULE_NAMESPACE

END_HADRONS_NAMESPACE

#endif // Hadrons_MSolver_RBPrecCG_hpp_<|MERGE_RESOLUTION|>--- conflicted
+++ resolved
@@ -178,17 +178,11 @@
             schurSolver(mat, source, sol, *guesser);
         };
     };
-<<<<<<< HEAD
-
     auto solver = makeSolver(false);
-    envCreate(SolverFn, getName(), Ls, solver);
+    envCreate(Solver, getName(), Ls, solver, mat);
     auto solver_subtract = makeSolver(true);
-    envCreate(SolverFn, getName() + "_subtract", Ls, solver_subtract);
-=======
-    envCreate(Solver, getName(), Ls, solver, mat);
->>>>>>> 90daa8f7
+    envCreate(Solver, getName() + "_subtract", Ls, solver_subtract, mat);
 }
-
 
 // execution ///////////////////////////////////////////////////////////////////
 template <typename FImpl, int nBasis>
