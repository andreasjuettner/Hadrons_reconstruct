--- conflicted
+++ resolved
@@ -67,21 +67,15 @@
 // execution ///////////////////////////////////////////////////////////////////
 void TStochEm::execute(void)
 {
-<<<<<<< HEAD
+    LOG(Message) << "Generating stochastic EM potential..." << std::endl;
+
     PhotonR photon(par().gauge, par().zmScheme, par().improvement);
-    EmField &a = *env().createLattice<EmField>(getName());
-    EmComp  *w;
-=======
-    LOG(Message) << "Generating stochatic EM potential..." << std::endl;
-
-    PhotonR photon(par().gauge, par().zmScheme);
     auto    &a = envGet(EmField, getName());
     auto    &w = envGet(EmComp, "_" + getName() + "_weight");
->>>>>>> a40238b1
     
     if (!env().hasCreatedObject("_" + getName() + "_weight"))
     {
-        LOG(Message) << "Caching stochatic EM potential weight (gauge: "
+        LOG(Message) << "Caching stochastic EM potential weight (gauge: "
                      << par().gauge << ", zero-mode scheme: "
                      << par().zmScheme << ")..." << std::endl;
         photon.StochasticWeight(w);
