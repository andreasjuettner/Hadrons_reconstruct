modules_cc =\
  Modules/MContraction/WeakHamiltonianEye.cc \
  Modules/MContraction/WeakHamiltonianNonEye.cc \
  Modules/MGauge/Load.cc \
  Modules/MGauge/Random.cc \
  Modules/MGauge/StochEm.cc \
  Modules/MGauge/Unit.cc \
  Modules/MScalar/ChargedProp.cc \
  Modules/MScalar/FreeProp.cc

modules_hpp =\
  Modules/MAction/DWF.hpp \
  Modules/MAction/Wilson.hpp \
  Modules/MContraction/Baryon.hpp \
  Modules/MContraction/Meson.hpp \
  Modules/MContraction/WeakHamiltonian.hpp \
  Modules/MContraction/WeakHamiltonianEye.hpp \
  Modules/MContraction/WeakHamiltonianNonEye.hpp \
  Modules/MGauge/Load.hpp \
  Modules/MGauge/Random.hpp \
  Modules/MGauge/StochEm.hpp \
  Modules/MGauge/Unit.hpp \
<<<<<<< HEAD
  Modules/MScalar/ChargedProp.hpp \
  Modules/MScalar/FreeProp.hpp \
  Modules/MScalar/Scalar.hpp \
=======
  Modules/MLoop/NoiseLoop.hpp \
>>>>>>> 68801bf4
  Modules/MSolver/RBPrecCG.hpp \
  Modules/MSource/Point.hpp \
  Modules/MSource/SeqGamma.hpp \
  Modules/MSource/Wall.hpp \
  Modules/MSource/Z2.hpp \
  Modules/Quark.hpp
<|MERGE_RESOLUTION|>--- conflicted
+++ resolved
@@ -20,13 +20,10 @@
   Modules/MGauge/Random.hpp \
   Modules/MGauge/StochEm.hpp \
   Modules/MGauge/Unit.hpp \
-<<<<<<< HEAD
+  Modules/MLoop/NoiseLoop.hpp \
   Modules/MScalar/ChargedProp.hpp \
   Modules/MScalar/FreeProp.hpp \
   Modules/MScalar/Scalar.hpp \
-=======
-  Modules/MLoop/NoiseLoop.hpp \
->>>>>>> 68801bf4
   Modules/MSolver/RBPrecCG.hpp \
   Modules/MSource/Point.hpp \
   Modules/MSource/SeqGamma.hpp \
