--- conflicted
+++ resolved
@@ -34,14 +34,10 @@
   Modules/MSolver/LocalCoherenceLanczos.hpp \
   Modules/MSolver/RBPrecCG.hpp \
   Modules/MGauge/Random.hpp \
-<<<<<<< HEAD
+  Modules/MGauge/FundtoHirep.hpp \
   Modules/MGauge/StochEm.hpp \
   Modules/MGauge/Unit.hpp \
   Modules/MGauge/UnitEm.hpp \
-=======
->>>>>>> 720a8c31
-  Modules/MGauge/FundtoHirep.hpp \
-  Modules/MGauge/StochEm.hpp \
   Modules/MUtilities/TestSeqGamma.hpp \
   Modules/MUtilities/TestSeqConserved.hpp \
   Modules/MLoop/NoiseLoop.hpp \
