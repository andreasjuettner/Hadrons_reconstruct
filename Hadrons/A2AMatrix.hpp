/*
 * A2AMatrix.hpp, part of Hadrons ()
 *
 * Copyright (C) 2015 - 2020
 *
 * Author: Antonin Portelli <antonin.portelli@me.com>
 * Author: Fionn O hOgain <fionn.o.hogain@ed.ac.uk>
 * Author: Peter Boyle <paboyle@ph.ed.ac.uk>
 * Author: fionnoh <fionnoh@gmail.com>
 *
 * Hadrons is free software: you can redistribute it and/or modify
 * it under the terms of the GNU General Public License as published by
 * the Free Software Foundation, either version 2 of the License, or
 * (at your option) any later version.
 *
 * Hadrons is distributed in the hope that it will be useful,
 * but WITHOUT ANY WARRANTY; without even the implied warranty of
 * MERCHANTABILITY or FITNESS FOR A PARTICULAR PURPOSE.  See the
 * GNU General Public License for more details.
 *
 * You should have received a copy of the GNU General Public License
 * along with Hadrons.  If not, see <http://www.gnu.org/licenses/>.
 *
 * See the full license in the file "LICENSE" in the top level distribution 
 * directory.
 */

/*  END LEGAL */
#ifndef A2A_Matrix_hpp_
#define A2A_Matrix_hpp_

#include <Hadrons/Global.hpp>
#include <Hadrons/TimerArray.hpp>
#include <Grid/Eigen/unsupported/CXX11/Tensor>
#ifdef USE_MKL
#include "mkl.h"
#include "mkl_cblas.h"
#endif

#ifndef HADRONS_A2AM_NAME 
#define HADRONS_A2AM_NAME "a2aMatrix"
#endif

#ifndef HADRONS_A2AM_IO_TYPE
#define HADRONS_A2AM_IO_TYPE ComplexF
#endif

#ifndef DISTIL_NT_CHUNK_SIZE
#define DISTIL_NT_CHUNK_SIZE 1
#endif

#define HADRONS_A2AM_PARALLEL_IO

BEGIN_HADRONS_NAMESPACE

// general A2A matrix set based on Eigen tensors and Grid-allocated memory
// Dimensions:
//   0 - ext - external field (momentum, EM field, ...)
//   1 - str - spin-color structure
//   2 - t   - timeslice
//   3 - i   - left  A2A mode index
//   4 - j   - right A2A mode index
template <typename T>
using A2AMatrixSet = Eigen::TensorMap<Eigen::Tensor<T, 5, Eigen::RowMajor>>;

template <typename T>
using A2AMatrix = Eigen::Matrix<T, -1, -1, Eigen::RowMajor>;

template <typename T>
using A2AMatrixTr = Eigen::Matrix<T, -1, -1, Eigen::ColMajor>;

/******************************************************************************
 *                      Abstract class for A2A kernels                        *
 ******************************************************************************/
template <typename T, typename Field>
class A2AKernel
{
public:
    A2AKernel(void) = default;
    virtual ~A2AKernel(void) = default;
    virtual void operator()(A2AMatrixSet<T> &m, const Field *left, const Field *right,
                          const unsigned int orthogDim, double &time) = 0;
    virtual double flops(const unsigned int blockSizei, const unsigned int blockSizej) = 0;
    virtual double bytes(const unsigned int blockSizei, const unsigned int blockSizej) = 0;
};

/******************************************************************************
 *                  Class to handle A2A matrix block HDF5 I/O                 *
 ******************************************************************************/
template <typename T>
class A2AMatrixIo
{
public:
    // constructors
    A2AMatrixIo(void) = default;
    A2AMatrixIo(std::string filename, std::string dataname, 
                const unsigned int nt, const unsigned int ni = 0,
                const unsigned int nj = 0);
    // destructor
    ~A2AMatrixIo(void) = default;
    // access
    unsigned int getNi(void) const;
    unsigned int getNj(void) const;
    unsigned int getNt(void) const;
    size_t       getSize(void) const;
    // file allocation
    template <typename MetadataType>
    void initFile(const MetadataType &d, const unsigned int chunkSize = 0);
    // block I/O
    void saveBlock(const T *data, const unsigned int i, const unsigned int j,
<<<<<<< HEAD
                   const unsigned int blockSizei, const unsigned int blockSizej,
                   std::string datasetName_="", const unsigned int chunkSize_=0);
    void saveBlock(const A2AMatrixSet<T> &m, const unsigned int ext, const unsigned int str,
                   const unsigned int i, const unsigned int j,
                   std::string datasetName="", const unsigned int chunkSize=0);
    template <template <class> class Vec, typename VecT>
    void load(Vec<VecT> &v, double *tRead = nullptr, GridBase *grid = nullptr, std::string datasetName_ = "");
=======
                   const unsigned int blockSizei, const unsigned int blockSizej, std::string datasetName="");
    void saveBlock(const A2AMatrixSet<T> &m, const unsigned int ext, const unsigned int str,
                   const unsigned int i, const unsigned int j);
    //distillation overloads and new methods
    template <typename MetadataType>
    void initFile(const MetadataType &d);
    void createDilutionBlock(std::string datasetName, const unsigned int chunkSize, const std::vector<unsigned int> timeSlices);
    void saveBlock(const A2AMatrixSet<T> &m,
                               const unsigned int ext, const unsigned int str,
                               const unsigned int i, const unsigned int j, std::string datasetName,
                               const std::vector<unsigned int> timeSlices, const unsigned int chunkSize);
    void saveBlock(const A2AMatrixSet<T> &m, const unsigned int ext, const unsigned int str,
                   const unsigned int i, const unsigned int j,
                   std::string datasetName);
    template <template <class> class Vec, typename VecT>
    void load(Vec<VecT> &v, double *tRead = nullptr, GridBase *grid = nullptr, std::string datasetName="");
>>>>>>> 9996c55d
private:
    std::string  filename_{""}, dataname_{""};
    unsigned int nt_{0}, ni_{0}, nj_{0};
};

/******************************************************************************
 *                  Wrapper for A2A matrix block computation                  *
 ******************************************************************************/
template <typename T, typename Field, typename MetadataType, typename TIo = T>
class A2AMatrixBlockComputation
{
private:
    struct IoHelper
    {
        A2AMatrixIo<TIo> io;
        MetadataType     md;
        unsigned int     e, s, i, j;
    };
    typedef std::function<std::string(const unsigned int, const unsigned int)>  FilenameFn;
    typedef std::function<MetadataType(const unsigned int, const unsigned int)> MetadataFn;
public:
    // constructor
    A2AMatrixBlockComputation(GridBase *grid,
                              const unsigned int orthogDim,
                              const unsigned int next,
                              const unsigned int nstr,
                              const unsigned int blockSize,
                              const unsigned int cacheBlockSize,
                              TimerArray *tArray = nullptr);
    // execution
    void execute(const std::vector<Field> &left, 
                 const std::vector<Field> &right,
                 A2AKernel<T, Field> &kernel,
                 const FilenameFn &ionameFn,
                 const FilenameFn &filenameFn,
                 const MetadataFn &metadataFn);
private:
    // I/O handler
    void saveBlock(const A2AMatrixSet<TIo> &m, IoHelper &h);
private:
    TimerArray            *tArray_;
    GridBase              *grid_;
    unsigned int          orthogDim_, nt_, next_, nstr_, blockSize_, cacheBlockSize_;
    Vector<T>             mCache_;
    Vector<TIo>           mBuf_;
    std::vector<IoHelper> nodeIo_;
};

/******************************************************************************
 *                       A2A matrix contraction kernels                       *
 ******************************************************************************/
class A2AContraction
{
public:
    // accTrMul(acc, a, b): acc += tr(a*b)
    template <typename C, typename MatLeft, typename MatRight>
    static inline void accTrMul(C &acc, const MatLeft &a, const MatRight &b)
    {
        const int RowMajor = Eigen::RowMajor;
        const int ColMajor = Eigen::ColMajor;
        if ((MatLeft::Options  == RowMajor) and
            (MatRight::Options == ColMajor))
        {
  	  thread_for(r,a.rows(),
            {
                C tmp;
#ifdef USE_MKL
                dotuRow(tmp, r, a, b);
#else
                tmp = a.row(r).conjugate().dot(b.col(r));
#endif
                thread_critical
                {
                    acc += tmp;
                }
            });
        }
        else
	  {
            thread_for(c,a.cols(),
            {
                C tmp;
#ifdef USE_MKL 
                dotuCol(tmp, c, a, b);
#else
                tmp = a.col(c).conjugate().dot(b.row(c));
#endif
                thread_critical
                {
                    acc += tmp;
                }
            });
        }
    }

    template <typename MatLeft, typename MatRight>
    static inline double accTrMulFlops(const MatLeft &a, const MatRight &b)
    {
        double n = a.rows()*a.cols();

        return 8.*n;
    }

    // mul(res, a, b): res = a*b
#ifdef USE_MKL
    template <template <class, int...> class Mat, int... Opts>
    static inline void mul(Mat<ComplexD, Opts...> &res, 
                           const Mat<ComplexD, Opts...> &a, 
                           const Mat<ComplexD, Opts...> &b)
    {
        static const ComplexD one(1., 0.), zero(0., 0.);
        const int RowMajor = Eigen::RowMajor;
        const int ColMajor = Eigen::ColMajor;

        if ((res.rows() != a.rows()) or (res.cols() != b.cols()))
        {
            res.resize(a.rows(), b.cols());
        }
        if (Mat<ComplexD, Opts...>::Options == RowMajor)
        {
            cblas_zgemm(CblasRowMajor, CblasNoTrans, CblasNoTrans, a.rows(), b.cols(),
                        a.cols(), &one, a.data(), a.cols(), b.data(), b.cols(), &zero,
                        res.data(), res.cols());
        }
        else if (Mat<ComplexD, Opts...>::Options == ColMajor)
        {
            cblas_zgemm(CblasColMajor, CblasNoTrans, CblasNoTrans, a.rows(), b.cols(),
                        a.cols(), &one, a.data(), a.rows(), b.data(), b.rows(), &zero,
                        res.data(), res.rows());
        }
    }

    template <template <class, int...> class Mat, int... Opts>
    static inline void mul(Mat<ComplexF, Opts...> &res, 
                           const Mat<ComplexF, Opts...> &a, 
                           const Mat<ComplexF, Opts...> &b)
    {
        static const ComplexF one(1., 0.), zero(0., 0.);
        const int RowMajor = Eigen::RowMajor;
        const int ColMajor = Eigen::ColMajor;

        if ((res.rows() != a.rows()) or (res.cols() != b.cols()))
        {
            res.resize(a.rows(), b.cols());
        }
        if (Mat<ComplexF, Opts...>::Options == RowMajor)
        {
            cblas_cgemm(CblasRowMajor, CblasNoTrans, CblasNoTrans, a.rows(), b.cols(),
                        a.cols(), &one, a.data(), a.cols(), b.data(), b.cols(), &zero,
                        res.data(), res.cols());
        }
        else if (Mat<ComplexF, Opts...>::Options == ColMajor)
        {
            cblas_cgemm(CblasColMajor, CblasNoTrans, CblasNoTrans, a.rows(), b.cols(),
                        a.cols(), &one, a.data(), a.rows(), b.data(), b.rows(), &zero,
                        res.data(), res.rows());
        }
    }
#else
    template <typename Mat>
    static inline void mul(Mat &res, const Mat &a, const Mat &b)
    {
        res = a*b;
    }
#endif
    template <typename Mat>
    static inline double mulFlops(const Mat &a, const Mat &b)
    {
        double nr = a.rows(), nc = a.cols();

        return nr*nr*(6.*nc + 2.*(nc - 1.));
    }
private:
    template <typename C, typename MatLeft, typename MatRight>
    static inline void makeDotRowPt(C * &aPt, unsigned int &aInc, C * &bPt, 
                                    unsigned int &bInc, const unsigned int aRow, 
                                    const MatLeft &a, const MatRight &b)
    {
        const int RowMajor = Eigen::RowMajor;
        const int ColMajor = Eigen::ColMajor;

        if (MatLeft::Options == RowMajor)
        {
            aPt  = a.data() + aRow*a.cols();
            aInc = 1;
        }
        else if (MatLeft::Options == ColMajor)
        {
            aPt  = a.data() + aRow;
            aInc = a.rows();
        }
        if (MatRight::Options == RowMajor)
        {
            bPt  = b.data() + aRow;
            bInc = b.cols();
        }
        else if (MatRight::Options == ColMajor)
        {
            bPt  = b.data() + aRow*b.rows();
            bInc = 1;
        }
    }

#ifdef USE_MKL
    template <typename C, typename MatLeft, typename MatRight>
    static inline void makeDotColPt(C * &aPt, unsigned int &aInc, C * &bPt, 
                                    unsigned int &bInc, const unsigned int aCol, 
                                    const MatLeft &a, const MatRight &b)
    {
        const int RowMajor = Eigen::RowMajor;
        const int ColMajor = Eigen::ColMajor;
        if (MatLeft::Options == RowMajor)
        {
            aPt  = a.data() + aCol;
            aInc = a.cols();
        }
        else if (MatLeft::Options == ColMajor)
        {
            aPt  = a.data() + aCol*a.rows();
            aInc = 1;
        }
        if (MatRight::Options == RowMajor)
        {
            bPt  = b.data() + aCol*b.cols();
            bInc = 1;
        }
        else if (MatRight::Options == ColMajor)
        {
            bPt  = b.data() + aCol;
            bInc = b.rows();
        }
    }

    template <typename MatLeft, typename MatRight>
    static inline void dotuRow(ComplexF &res, const unsigned int aRow,
                               const MatLeft &a, const MatRight &b)
    {
        const ComplexF *aPt, *bPt;
        unsigned int   aInc, bInc;

        makeDotRowPt(aPt, aInc, bPt, bInc, aRow, a, b);
        cblas_cdotu_sub(a.cols(), aPt, aInc, bPt, bInc, &res);
    }

    template <typename MatLeft, typename MatRight>
    static inline void dotuCol(ComplexF &res, const unsigned int aCol,
                               const MatLeft &a, const MatRight &b)
    {
        const ComplexF *aPt, *bPt;
        unsigned int   aInc, bInc;

        makeDotColPt(aPt, aInc, bPt, bInc, aCol, a, b);
        cblas_cdotu_sub(a.rows(), aPt, aInc, bPt, bInc, &res);
    }

    template <typename MatLeft, typename MatRight>
    static inline void dotuRow(ComplexD &res, const unsigned int aRow,
                               const MatLeft &a, const MatRight &b)
    {
        const ComplexD *aPt, *bPt;
        unsigned int   aInc, bInc;

        makeDotRowPt(aPt, aInc, bPt, bInc, aRow, a, b);
        cblas_zdotu_sub(a.cols(), aPt, aInc, bPt, bInc, &res);
    }

    template <typename MatLeft, typename MatRight>
    static inline void dotuCol(ComplexD &res, const unsigned int aCol,
                               const MatLeft &a, const MatRight &b)
    {
        const ComplexD *aPt, *bPt;
        unsigned int   aInc, bInc;

        makeDotColPt(aPt, aInc, bPt, bInc, aCol, a, b);
        cblas_zdotu_sub(a.rows(), aPt, aInc, bPt, bInc, &res);
    }
#endif
};

/******************************************************************************
 *                     A2AMatrixIo template implementation                    *
 ******************************************************************************/
// constructor /////////////////////////////////////////////////////////////////
template <typename T>
A2AMatrixIo<T>::A2AMatrixIo(std::string filename, std::string dataname, 
                            const unsigned int nt, const unsigned int ni,
                            const unsigned int nj)
: filename_(filename), dataname_(dataname)
, nt_(nt), ni_(ni), nj_(nj)
{}

// access //////////////////////////////////////////////////////////////////////
template <typename T>
unsigned int A2AMatrixIo<T>::getNt(void) const
{
    return nt_;
}

template <typename T>
unsigned int A2AMatrixIo<T>::getNi(void) const
{
    return ni_;
}

template <typename T>
unsigned int A2AMatrixIo<T>::getNj(void) const
{
    return nj_;
}

template <typename T>
size_t A2AMatrixIo<T>::getSize(void) const
{
    return nt_*ni_*nj_*sizeof(T);
}

// file allocation /////////////////////////////////////////////////////////////
template <typename T>
template <typename MetadataType>
void A2AMatrixIo<T>::initFile(const MetadataType &d, const unsigned int chunkSize)
{
#ifdef HAVE_HDF5
    
    // create empty h5 just with metadata
    Hdf5Writer writer(filename_);
    write(writer, dataname_, d);

    // a2a backward compatible case
    if(chunkSize > 0){
        std::vector<hsize_t>    dim = {static_cast<hsize_t>(nt_), 
                                    static_cast<hsize_t>(ni_), 
                                    static_cast<hsize_t>(nj_)},
                                chunk = {static_cast<hsize_t>(nt_), 
                                        static_cast<hsize_t>(chunkSize), 
                                        static_cast<hsize_t>(chunkSize)};
                                        
        //enables backwards compatibility with A2A: create dataset filled with zeros and standard name and sets chunking
        H5NS::DataSpace         dataspace(dim.size(), dim.data());
        // H5NS::DataSet           dataset;
        H5NS::DSetCreatPropList plist;
        Hdf5Reader reader(filename_, false);
        push(reader, dataname_);
        auto &group = reader.getGroup();
        plist.setChunk(chunk.size(), chunk.data());
        plist.setFletcher32();
        group.createDataSet(HADRONS_A2AM_NAME, Hdf5Type<T>::type(), dataspace, plist);
    }
#else
    HADRONS_ERROR(Implementation, "all-to-all matrix I/O needs HDF5 library");
#endif
}

//distillation overloads
template <typename T>
template <typename MetadataType>
void A2AMatrixIo<T>::initFile(const MetadataType &d)
{
#ifdef HAVE_HDF5
    Hdf5Writer writer(filename_);
    push(writer, dataname_);    //creates main h5 group
    write(writer, "Metadata", d);
#else
    HADRONS_ERROR(Implementation, "all-to-all matrix I/O needs HDF5 library");
#endif
}

// block I/O ///////////////////////////////////////////////////////////////////
template <typename T>
void A2AMatrixIo<T>::saveBlock(const T *data, 
                               const unsigned int i, 
                               const unsigned int j,
                               const unsigned int blockSizei,
                               const unsigned int blockSizej,
<<<<<<< HEAD
                               std::string datasetName_,
                               const unsigned int chunkSize_)
=======
                               std::string datasetName)
>>>>>>> 9996c55d
{
#ifdef HAVE_HDF5
    Hdf5Reader           reader(filename_, false);
    std::vector<hsize_t> count = {nt_, blockSizei, blockSizej},
                         offset = {0, static_cast<hsize_t>(i),
                                   static_cast<hsize_t>(j)},
                         stride = {1, 1, 1},
                         block  = {1, 1, 1}; 
    H5NS::DataSpace      memspace(count.size(), count.data()), dataspace;
    H5NS::DataSet        dataset;
    //    size_t               shift;

    if(datasetName.empty()){
        datasetName = HADRONS_A2AM_NAME;
    }

    push(reader, dataname_);
    auto &group = reader.getGroup();
<<<<<<< HEAD
    
    if(datasetName_.empty() && chunkSize_==0)   //default a2a compatibility: assumes existent dataset
    {
        dataset = group.openDataSet(HADRONS_A2AM_NAME);
    }
    else if(!datasetName_.empty() && chunkSize_>0)  //creates new dataset with custom name and certain chunking
    {
        std::vector<hsize_t>    dim = {static_cast<hsize_t>(nt_), 
                                    static_cast<hsize_t>(ni_), 
                                    static_cast<hsize_t>(nj_)},
                                chunk = {static_cast<hsize_t>(nt_),
                                    static_cast<hsize_t>(chunkSize_), 
                                    static_cast<hsize_t>(chunkSize_)};
        dataspace.setExtentSimple(dim.size(), dim.data());
        H5NS::DSetCreatPropList     plist;

        plist.setChunk(chunk.size(), chunk.data());
        plist.setFletcher32();
        dataset = group.createDataSet(datasetName_, Hdf5Type<T>::type(), dataspace, plist);
    }
    else if(!datasetName_.empty() && chunkSize_==0)   //reopens existent dataset with custom name
    {
        dataset = group.openDataSet(datasetName_);
    }

    dataspace = dataset.getSpace();
=======
    dataset     = group.openDataSet(datasetName);
    dataspace   = dataset.getSpace();
>>>>>>> 9996c55d
    dataspace.selectHyperslab(H5S_SELECT_SET, count.data(), offset.data(),
                              stride.data(), block.data());
    dataset.write(data, Hdf5Type<T>::type(), memspace, dataspace);
#else
    HADRONS_ERROR(Implementation, "all-to-all matrix I/O needs HDF5 library");
#endif
}

template <typename T>
void A2AMatrixIo<T>::saveBlock(const A2AMatrixSet<T> &m,
                               const unsigned int ext, const unsigned int str,
                               const unsigned int i, const unsigned int j, std::string datasetName, const unsigned int chunkSize)
{
    unsigned int blockSizei = m.dimension(3);
    unsigned int blockSizej = m.dimension(4);
    unsigned int nstr       = m.dimension(1);
    size_t       offset     = (ext*nstr + str)*nt_*blockSizei*blockSizej;

    saveBlock(m.data() + offset, i, j, blockSizei, blockSizej, datasetName, chunkSize);
}

//distillation overloads and new methods
template <typename T>
void A2AMatrixIo<T>::createDilutionBlock(std::string datasetName, const unsigned int chunkSize, const std::vector<unsigned int> timeSlices)
{
#ifdef HAVE_HDF5
    Hdf5Reader           reader(filename_, false);
    H5NS::DataSpace      dataspace;
    H5NS::DataSet        dataset;

    push(reader, dataname_);
    auto &group = reader.getGroup();
    unsigned int ntchunk = (nt_ > DISTIL_NT_CHUNK_SIZE) ? DISTIL_NT_CHUNK_SIZE : nt_;
    
    //creates new dataset with custom name and certain chunk
    std::vector<hsize_t>    dim = {static_cast<hsize_t>(nt_), 
                                static_cast<hsize_t>(ni_), 
                                static_cast<hsize_t>(nj_)},
                            chunk = {static_cast<hsize_t>(ntchunk),
                                static_cast<hsize_t>(chunkSize), 
                                static_cast<hsize_t>(chunkSize)};
    dataspace.setExtentSimple(dim.size(), dim.data());
    H5NS::DSetCreatPropList     plist;
    plist.setChunk(chunk.size(), chunk.data());
    plist.setFletcher32();
    dataset = group.createDataSet(datasetName, Hdf5Type<T>::type(), dataspace, plist);

    //save timeslice metadata
    hsize_t         attrDim = timeSlices.size();
    H5NS::DataSpace attrSpace(1, &attrDim);
    H5NS::Attribute attr = dataset.createAttribute("TimeSlices",  Hdf5Type<unsigned int>::type(), attrSpace);
    attr.write(Hdf5Type<unsigned int>::type(), timeSlices.data());
#else
    HADRONS_ERROR(Implementation, "all-to-all matrix I/O needs HDF5 library");
#endif
}

template <typename T>
void A2AMatrixIo<T>::saveBlock(const A2AMatrixSet<T> &m,
                               const unsigned int ext, const unsigned int str,
                               const unsigned int i, const unsigned int j, std::string datasetName,
                               const std::vector<unsigned int> timeSlices, const unsigned int chunkSize)
{
    unsigned int blockSizei = m.dimension(3);
    unsigned int blockSizej = m.dimension(4);
    unsigned int nstr       = m.dimension(1);
    size_t       offset     = (ext*nstr + str)*nt_*blockSizei*blockSizej;

    createDilutionBlock(datasetName, chunkSize, timeSlices);
    saveBlock(m.data() + offset, i, j, blockSizei, blockSizej, datasetName);
}

template <typename T>
void A2AMatrixIo<T>::saveBlock(const A2AMatrixSet<T> &m,
                               const unsigned int ext, const unsigned int str,
                               const unsigned int i, const unsigned int j, std::string datasetName)
{
    unsigned int blockSizei = m.dimension(3);
    unsigned int blockSizej = m.dimension(4);
    unsigned int nstr       = m.dimension(1);
    size_t       offset     = (ext*nstr + str)*nt_*blockSizei*blockSizej;

    saveBlock(m.data() + offset, i, j, blockSizei, blockSizej, datasetName);
}

template <typename T>
template <template <class> class Vec, typename VecT>
<<<<<<< HEAD
void A2AMatrixIo<T>::load(Vec<VecT> &v, double *tRead, GridBase *grid, std::string datasetName_)
=======
void A2AMatrixIo<T>::load(Vec<VecT> &v, double *tRead, GridBase *grid, std::string datasetName)
>>>>>>> 9996c55d
{
#ifdef HAVE_HDF5
    std::vector<hsize_t> hdim;
    H5NS::DataSet        dataset;
    H5NS::DataSpace      dataspace;
    H5NS::CompType       datatype;

<<<<<<< HEAD
    if(datasetName_.empty()){
        datasetName_ = HADRONS_A2AM_NAME;
=======
    if(datasetName.empty()){
        datasetName = HADRONS_A2AM_NAME;
>>>>>>> 9996c55d
    }

    if (!(grid) || grid->IsBoss())
    {
        Hdf5Reader reader(filename_);
        push(reader, dataname_);
        auto &group = reader.getGroup();
<<<<<<< HEAD
        dataset = group.openDataSet(datasetName_);
=======
        dataset = group.openDataSet(datasetName);
>>>>>>> 9996c55d
        datatype = dataset.getCompType();
        dataspace = dataset.getSpace();
        hdim.resize(dataspace.getSimpleExtentNdims());
        dataspace.getSimpleExtentDims(hdim.data());
        if ((nt_ * ni_ * nj_ != 0) and
            ((hdim[0] != nt_) or (hdim[1] != ni_) or (hdim[2] != nj_)))
        {
            HADRONS_ERROR(Size, "all-to-all matrix size mismatch (got "
                + std::to_string(hdim[0]) + "x" + std::to_string(hdim[1]) + "x"
                + std::to_string(hdim[2]) + ", expected "
                + std::to_string(nt_) + "x" + std::to_string(ni_) + "x"
                + std::to_string(nj_));
        }
        else if (ni_*nj_ == 0)
        {
            if (hdim[0] != nt_)
            {
                HADRONS_ERROR(Size, "all-to-all time size mismatch (got "
                    + std::to_string(hdim[0]) + ", expected "
                    + std::to_string(nt_) + ")");
            }
            ni_ = hdim[1];
            nj_ = hdim[2];
        }
    }
    if (grid)
    {
        grid->Broadcast(grid->BossRank(), &ni_, sizeof(unsigned int));
        grid->Broadcast(grid->BossRank(), &nj_, sizeof(unsigned int));
    }

    A2AMatrix<T>         buf(ni_, nj_);
    int broadcastSize =  sizeof(T) * buf.size();
    std::vector<hsize_t> count    = {1, static_cast<hsize_t>(ni_),
                                     static_cast<hsize_t>(nj_)},
                         stride   = {1, 1, 1},
                         block    = {1, 1, 1},
                         memCount = {static_cast<hsize_t>(ni_),
                                     static_cast<hsize_t>(nj_)};
    H5NS::DataSpace      memspace(memCount.size(), memCount.data());

    // std::cout << "Loading timeslice";
    // std::cout.flush();
    *tRead = 0.;
    for (unsigned int tp1 = nt_; tp1 > 0; --tp1)
    {
        unsigned int         t      = tp1 - 1;
        std::vector<hsize_t> offset = {static_cast<hsize_t>(t), 0, 0};
        
        if (t % 10 == 0)
        {
            // std::cout << " " << t;
            std::cout.flush();
        }
        if (!(grid) || grid->IsBoss())
        {
            dataspace.selectHyperslab(H5S_SELECT_SET, count.data(), offset.data(),
                                      stride.data(), block.data());
        }
        if (tRead) *tRead -= usecond();
        if (!(grid) || grid->IsBoss())
        {
            dataset.read(buf.data(), datatype, memspace, dataspace);
        }
        if (grid)
        {
            grid->Broadcast(grid->BossRank(), buf.data(), broadcastSize);
        }
        if (tRead) *tRead += usecond();
        v[t] = buf.template cast<VecT>();
    }
    // std::cout << std::endl;
#else
    HADRONS_ERROR(Implementation, "all-to-all matrix I/O needs HDF5 library");
#endif
}

/******************************************************************************
 *               A2AMatrixBlockComputation template implementation            *
 ******************************************************************************/
// constructor /////////////////////////////////////////////////////////////////
template <typename T, typename Field, typename MetadataType, typename TIo>
A2AMatrixBlockComputation<T, Field, MetadataType, TIo>
::A2AMatrixBlockComputation(GridBase *grid,
                            const unsigned int orthogDim,
                            const unsigned int next, 
                            const unsigned int nstr,
                            const unsigned int blockSize, 
                            const unsigned int cacheBlockSize,
                            TimerArray *tArray)
: grid_(grid), nt_(grid->GlobalDimensions()[orthogDim]), orthogDim_(orthogDim)
, next_(next), nstr_(nstr), blockSize_(blockSize), cacheBlockSize_(cacheBlockSize)
, tArray_(tArray)
{
    mCache_.resize(nt_*next_*nstr_*cacheBlockSize_*cacheBlockSize_);
    mBuf_.resize(nt_*next_*nstr_*blockSize_*blockSize_);
}

#define START_TIMER(name) if (tArray_) tArray_->startTimer(name)
#define STOP_TIMER(name)  if (tArray_) tArray_->stopTimer(name)
#define GET_TIMER(name)   ((tArray_ != nullptr) ? tArray_->getDTimer(name) : 0.)

// execution ///////////////////////////////////////////////////////////////////
template <typename T, typename Field, typename MetadataType, typename TIo>
void A2AMatrixBlockComputation<T, Field, MetadataType, TIo>
::execute(const std::vector<Field> &left, const std::vector<Field> &right,
          A2AKernel<T, Field> &kernel, const FilenameFn &ionameFn,
          const FilenameFn &filenameFn, const MetadataFn &metadataFn)
{
    //////////////////////////////////////////////////////////////////////////
    // i,j   is first  loop over blockSize_ factors
    // ii,jj is second loop over cacheBlockSize_ factors for high perf contractions
    // iii,jjj are loops within cacheBlock
    // Total index is sum of these  i+ii+iii etc...
    //////////////////////////////////////////////////////////////////////////
    int    N_i = left.size();
    int    N_j = right.size();
    double flops, bytes, t_kernel;
    double nodes = grid_->NodeCount();
    
    int NBlock_i = N_i/blockSize_ + (((N_i % blockSize_) != 0) ? 1 : 0);
    int NBlock_j = N_j/blockSize_ + (((N_j % blockSize_) != 0) ? 1 : 0);

    for(int i=0;i<N_i;i+=blockSize_)
    for(int j=0;j<N_j;j+=blockSize_)
    {
        // Get the W and V vectors for this block^2 set of terms
        int N_ii = MIN(N_i-i,blockSize_);
        int N_jj = MIN(N_j-j,blockSize_);
        A2AMatrixSet<TIo> mBlock(mBuf_.data(), next_, nstr_, nt_, N_ii, N_jj);

        LOG(Message) << "All-to-all matrix block " 
                     << j/blockSize_ + NBlock_j*i/blockSize_ + 1 
                     << "/" << NBlock_i*NBlock_j << " [" << i <<" .. " 
                     << i+N_ii-1 << ", " << j <<" .. " << j+N_jj-1 << "]" 
                     << std::endl;
        // Series of cache blocked chunks of the contractions within this block
        flops    = 0.0;
        bytes    = 0.0;
        t_kernel = 0.0;
        for(int ii=0;ii<N_ii;ii+=cacheBlockSize_)
        for(int jj=0;jj<N_jj;jj+=cacheBlockSize_)
        {
            double t;
            int N_iii = MIN(N_ii-ii,cacheBlockSize_);
            int N_jjj = MIN(N_jj-jj,cacheBlockSize_);
            A2AMatrixSet<T> mCacheBlock(mCache_.data(), next_, nstr_, nt_, N_iii, N_jjj);

            START_TIMER("kernel");
            kernel(mCacheBlock, &left[i+ii], &right[j+jj], orthogDim_, t);
            STOP_TIMER("kernel");
            t_kernel += t;
            flops    += kernel.flops(N_iii, N_jjj);
            bytes    += kernel.bytes(N_iii, N_jjj);

            START_TIMER("cache copy");
            thread_for_collapse( 5,e,next_,{
              for(int s =0;s< nstr_;s++)
              for(int t =0;t< nt_;t++)
              for(int iii=0;iii< N_iii;iii++)
              for(int jjj=0;jjj< N_jjj;jjj++)
              {
                mBlock(e,s,t,ii+iii,jj+jjj) = mCacheBlock(e,s,t,iii,jjj);
              }
            });
            STOP_TIMER("cache copy");
        }

        // perf
        LOG(Message) << "Kernel perf " << flops/t_kernel/1.0e3/nodes 
                     << " Gflop/s/node " << std::endl;
        LOG(Message) << "Kernel perf " << bytes/t_kernel*1.0e6/1024/1024/1024/nodes 
                     << " GB/s/node "  << std::endl;

        // IO
        double       blockSize, ioTime;
        unsigned int myRank = grid_->ThisRank(), nRank  = grid_->RankCount();
    
        LOG(Message) << "Writing block to disk" << std::endl;
        ioTime = -GET_TIMER("IO: write block");
        START_TIMER("IO: total");
        makeFileDir(filenameFn(0, 0), grid_);
#ifdef HADRONS_A2AM_PARALLEL_IO
        grid_->Barrier();
        // make task list for current node
        nodeIo_.clear();
        for(int f = myRank; f < next_*nstr_; f += nRank)
        {
            IoHelper h;

            h.i  = i;
            h.j  = j;
            h.e  = f/nstr_;
            h.s  = f % nstr_;
            h.io = A2AMatrixIo<TIo>(filenameFn(h.e, h.s), 
                                    ionameFn(h.e, h.s), nt_, N_i, N_j);
            h.md = metadataFn(h.e, h.s);
            nodeIo_.push_back(h);
        }
        // parallel IO
        for (auto &h: nodeIo_)
        {
            saveBlock(mBlock, h);
        }
        grid_->Barrier();
#else
        // serial IO, for testing purposes only
        for(int e = 0; e < next_; e++)
        for(int s = 0; s < nstr_; s++)
        {
            IoHelper h;

            h.i  = i;
            h.j  = j;
            h.e  = e;
            h.s  = s;
            h.io = A2AMatrixIo<TIo>(filenameFn(h.e, h.s), 
                                    ionameFn(h.e, h.s), nt_, N_i, N_j);
            h.md = metadataFn(h.e, h.s);
            saveBlock(mfBlock, h);
        }
#endif
        STOP_TIMER("IO: total");
        blockSize  = static_cast<double>(next_*nstr_*nt_*N_ii*N_jj*sizeof(TIo));
        ioTime    += GET_TIMER("IO: write block");
        LOG(Message) << "HDF5 IO done " << sizeString(blockSize) << " in "
                     << ioTime  << " us (" 
                     << blockSize/ioTime*1.0e6/1024/1024
                     << " MB/s)" << std::endl;
    }
}

// I/O handler /////////////////////////////////////////////////////////////////
template <typename T, typename Field, typename MetadataType, typename TIo>
void A2AMatrixBlockComputation<T, Field, MetadataType, TIo>
::saveBlock(const A2AMatrixSet<TIo> &m, IoHelper &h)
{
    if ((h.i == 0) and (h.j == 0))
    {
        START_TIMER("IO: file creation");
        h.io.initFile(h.md, blockSize_);
        STOP_TIMER("IO: file creation");
    }
    START_TIMER("IO: write block");
    h.io.saveBlock(m, h.e, h.s, h.i, h.j);
    STOP_TIMER("IO: write block");
}

#undef START_TIMER
#undef STOP_TIMER
#undef GET_TIMER

END_HADRONS_NAMESPACE

#endif // A2A_Matrix_hpp_<|MERGE_RESOLUTION|>--- conflicted
+++ resolved
@@ -105,18 +105,9 @@
     size_t       getSize(void) const;
     // file allocation
     template <typename MetadataType>
-    void initFile(const MetadataType &d, const unsigned int chunkSize = 0);
+    void initFile(const MetadataType &d, const unsigned int chunkSize);
     // block I/O
     void saveBlock(const T *data, const unsigned int i, const unsigned int j,
-<<<<<<< HEAD
-                   const unsigned int blockSizei, const unsigned int blockSizej,
-                   std::string datasetName_="", const unsigned int chunkSize_=0);
-    void saveBlock(const A2AMatrixSet<T> &m, const unsigned int ext, const unsigned int str,
-                   const unsigned int i, const unsigned int j,
-                   std::string datasetName="", const unsigned int chunkSize=0);
-    template <template <class> class Vec, typename VecT>
-    void load(Vec<VecT> &v, double *tRead = nullptr, GridBase *grid = nullptr, std::string datasetName_ = "");
-=======
                    const unsigned int blockSizei, const unsigned int blockSizej, std::string datasetName="");
     void saveBlock(const A2AMatrixSet<T> &m, const unsigned int ext, const unsigned int str,
                    const unsigned int i, const unsigned int j);
@@ -133,7 +124,6 @@
                    std::string datasetName);
     template <template <class> class Vec, typename VecT>
     void load(Vec<VecT> &v, double *tRead = nullptr, GridBase *grid = nullptr, std::string datasetName="");
->>>>>>> 9996c55d
 private:
     std::string  filename_{""}, dataname_{""};
     unsigned int nt_{0}, ni_{0}, nj_{0};
@@ -456,31 +446,30 @@
 void A2AMatrixIo<T>::initFile(const MetadataType &d, const unsigned int chunkSize)
 {
 #ifdef HAVE_HDF5
+    std::vector<hsize_t>    dim = {static_cast<hsize_t>(nt_), 
+                                   static_cast<hsize_t>(ni_), 
+                                   static_cast<hsize_t>(nj_)},
+                            chunk = {static_cast<hsize_t>(nt_), 
+                                     static_cast<hsize_t>(chunkSize), 
+                                     static_cast<hsize_t>(chunkSize)};
+    H5NS::DataSpace         dataspace(dim.size(), dim.data());
+    H5NS::DataSet           dataset;
+    H5NS::DSetCreatPropList plist;
     
-    // create empty h5 just with metadata
-    Hdf5Writer writer(filename_);
-    write(writer, dataname_, d);
-
-    // a2a backward compatible case
-    if(chunkSize > 0){
-        std::vector<hsize_t>    dim = {static_cast<hsize_t>(nt_), 
-                                    static_cast<hsize_t>(ni_), 
-                                    static_cast<hsize_t>(nj_)},
-                                chunk = {static_cast<hsize_t>(nt_), 
-                                        static_cast<hsize_t>(chunkSize), 
-                                        static_cast<hsize_t>(chunkSize)};
-                                        
-        //enables backwards compatibility with A2A: create dataset filled with zeros and standard name and sets chunking
-        H5NS::DataSpace         dataspace(dim.size(), dim.data());
-        // H5NS::DataSet           dataset;
-        H5NS::DSetCreatPropList plist;
-        Hdf5Reader reader(filename_, false);
-        push(reader, dataname_);
-        auto &group = reader.getGroup();
-        plist.setChunk(chunk.size(), chunk.data());
-        plist.setFletcher32();
-        group.createDataSet(HADRONS_A2AM_NAME, Hdf5Type<T>::type(), dataspace, plist);
-    }
+    // create empty file just with metadata
+    {
+        Hdf5Writer writer(filename_);
+        write(writer, dataname_, d);
+    }
+
+    // create the dataset
+    Hdf5Reader reader(filename_, false);
+
+    push(reader, dataname_);
+    auto &group = reader.getGroup();
+    plist.setChunk(chunk.size(), chunk.data());
+    plist.setFletcher32();
+    dataset = group.createDataSet(HADRONS_A2AM_NAME, Hdf5Type<T>::type(), dataspace, plist);
 #else
     HADRONS_ERROR(Implementation, "all-to-all matrix I/O needs HDF5 library");
 #endif
@@ -507,12 +496,7 @@
                                const unsigned int j,
                                const unsigned int blockSizei,
                                const unsigned int blockSizej,
-<<<<<<< HEAD
-                               std::string datasetName_,
-                               const unsigned int chunkSize_)
-=======
                                std::string datasetName)
->>>>>>> 9996c55d
 {
 #ifdef HAVE_HDF5
     Hdf5Reader           reader(filename_, false);
@@ -531,37 +515,8 @@
 
     push(reader, dataname_);
     auto &group = reader.getGroup();
-<<<<<<< HEAD
-    
-    if(datasetName_.empty() && chunkSize_==0)   //default a2a compatibility: assumes existent dataset
-    {
-        dataset = group.openDataSet(HADRONS_A2AM_NAME);
-    }
-    else if(!datasetName_.empty() && chunkSize_>0)  //creates new dataset with custom name and certain chunking
-    {
-        std::vector<hsize_t>    dim = {static_cast<hsize_t>(nt_), 
-                                    static_cast<hsize_t>(ni_), 
-                                    static_cast<hsize_t>(nj_)},
-                                chunk = {static_cast<hsize_t>(nt_),
-                                    static_cast<hsize_t>(chunkSize_), 
-                                    static_cast<hsize_t>(chunkSize_)};
-        dataspace.setExtentSimple(dim.size(), dim.data());
-        H5NS::DSetCreatPropList     plist;
-
-        plist.setChunk(chunk.size(), chunk.data());
-        plist.setFletcher32();
-        dataset = group.createDataSet(datasetName_, Hdf5Type<T>::type(), dataspace, plist);
-    }
-    else if(!datasetName_.empty() && chunkSize_==0)   //reopens existent dataset with custom name
-    {
-        dataset = group.openDataSet(datasetName_);
-    }
-
-    dataspace = dataset.getSpace();
-=======
     dataset     = group.openDataSet(datasetName);
     dataspace   = dataset.getSpace();
->>>>>>> 9996c55d
     dataspace.selectHyperslab(H5S_SELECT_SET, count.data(), offset.data(),
                               stride.data(), block.data());
     dataset.write(data, Hdf5Type<T>::type(), memspace, dataspace);
@@ -573,14 +528,14 @@
 template <typename T>
 void A2AMatrixIo<T>::saveBlock(const A2AMatrixSet<T> &m,
                                const unsigned int ext, const unsigned int str,
-                               const unsigned int i, const unsigned int j, std::string datasetName, const unsigned int chunkSize)
+                               const unsigned int i, const unsigned int j)
 {
     unsigned int blockSizei = m.dimension(3);
     unsigned int blockSizej = m.dimension(4);
     unsigned int nstr       = m.dimension(1);
     size_t       offset     = (ext*nstr + str)*nt_*blockSizei*blockSizej;
 
-    saveBlock(m.data() + offset, i, j, blockSizei, blockSizej, datasetName, chunkSize);
+    saveBlock(m.data() + offset, i, j, blockSizei, blockSizej);
 }
 
 //distillation overloads and new methods
@@ -649,11 +604,7 @@
 
 template <typename T>
 template <template <class> class Vec, typename VecT>
-<<<<<<< HEAD
-void A2AMatrixIo<T>::load(Vec<VecT> &v, double *tRead, GridBase *grid, std::string datasetName_)
-=======
 void A2AMatrixIo<T>::load(Vec<VecT> &v, double *tRead, GridBase *grid, std::string datasetName)
->>>>>>> 9996c55d
 {
 #ifdef HAVE_HDF5
     std::vector<hsize_t> hdim;
@@ -661,13 +612,8 @@
     H5NS::DataSpace      dataspace;
     H5NS::CompType       datatype;
 
-<<<<<<< HEAD
-    if(datasetName_.empty()){
-        datasetName_ = HADRONS_A2AM_NAME;
-=======
     if(datasetName.empty()){
         datasetName = HADRONS_A2AM_NAME;
->>>>>>> 9996c55d
     }
 
     if (!(grid) || grid->IsBoss())
@@ -675,11 +621,7 @@
         Hdf5Reader reader(filename_);
         push(reader, dataname_);
         auto &group = reader.getGroup();
-<<<<<<< HEAD
-        dataset = group.openDataSet(datasetName_);
-=======
         dataset = group.openDataSet(datasetName);
->>>>>>> 9996c55d
         datatype = dataset.getCompType();
         dataspace = dataset.getSpace();
         hdim.resize(dataspace.getSimpleExtentNdims());
@@ -721,8 +663,8 @@
                                      static_cast<hsize_t>(nj_)};
     H5NS::DataSpace      memspace(memCount.size(), memCount.data());
 
-    // std::cout << "Loading timeslice";
-    // std::cout.flush();
+    std::cout << "Loading timeslice";
+    std::cout.flush();
     *tRead = 0.;
     for (unsigned int tp1 = nt_; tp1 > 0; --tp1)
     {
@@ -731,7 +673,7 @@
         
         if (t % 10 == 0)
         {
-            // std::cout << " " << t;
+            std::cout << " " << t;
             std::cout.flush();
         }
         if (!(grid) || grid->IsBoss())
@@ -751,7 +693,7 @@
         if (tRead) *tRead += usecond();
         v[t] = buf.template cast<VecT>();
     }
-    // std::cout << std::endl;
+    std::cout << std::endl;
 #else
     HADRONS_ERROR(Implementation, "all-to-all matrix I/O needs HDF5 library");
 #endif
