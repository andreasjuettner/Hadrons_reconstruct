--- conflicted
+++ resolved
@@ -34,6 +34,7 @@
 #include <Hadrons/TimerArray.hpp>
 
 using namespace Grid;
+using namespace QCD;
 using namespace Hadrons;
 
 // Separator to be used between contraction terms only (underscores elsewhere)
@@ -242,31 +243,17 @@
     std::cout << "Start " << parFilename << " " << std::ctime( &now );
 
     // parse parameter file
-<<<<<<< HEAD
     Contractor::ContractorPar par;
-=======
-    ContractorPar par;
-    //    unsigned int  nMat,nCont;
->>>>>>> 2d27dab0
     XmlReader     reader(parFilename);
 
     read(reader, "global",    par.global);
     read(reader, "a2aMatrix", par.a2aMatrix);
     read(reader, "product",   par.product);
-<<<<<<< HEAD
     const unsigned int nMat  { static_cast<unsigned int>(par.a2aMatrix.size()) };
     const unsigned int nCont { static_cast<unsigned int>(par.product.size()) };
 
     // create diskvectors
     std::map<std::string, EigenDiskVector<ComplexD>> a2aMat;
-=======
-    //    nMat  = par.a2aMatrix.size();
-    //    nCont = par.product.size();
-
-    // create diskvectors
-    std::map<std::string, EigenDiskVector<ComplexD>> a2aMat;
-    //    unsigned int                                     cacheSize;
->>>>>>> 2d27dab0
 
     for (auto &p: par.a2aMatrix)
     {
@@ -287,10 +274,6 @@
         {
             std::string filename = p.file;
             double      t;
-<<<<<<< HEAD
-=======
-	    //	    double  size;
->>>>>>> 2d27dab0
 
             tokenReplace(filename, "traj", traj);
             std::cout << "======== Loading '" << filename << "'"
@@ -317,10 +300,6 @@
             A2AMatrix<ComplexD>                    prod, buf, tmp;
             TimerArray                             tAr;
             double                                 fusec, busec, flops, bytes;
-<<<<<<< HEAD
-=======
-	    //	    double  tusec;
->>>>>>> 2d27dab0
             Contractor::CorrelatorResult           result;             
 
             tAr.startTimer("Total");
@@ -369,11 +348,11 @@
                 tAr.startTimer("Transpose caching");
                 lastTerm[t].resize(ref.rows(), ref.cols());
                 thread_for( j,ref.cols(),{
-                  for (unsigned int i = 0; i < ref.rows(); ++i)
-                  {
-                      lastTerm[t](i, j) = ref(i, j);
-                  }
-		});
+                    for (unsigned int i = 0; i < ref.rows(); ++i)
+                    {
+                        lastTerm[t](i, j) = ref(i, j);
+                    }
+                });
                 tAr.stopTimer("Transpose caching");
             }
             bytes = par.global.nt*lastTerm[0].rows()*lastTerm[0].cols()*sizeof(ComplexD);
