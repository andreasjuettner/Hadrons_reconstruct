--- conflicted
+++ resolved
@@ -74,11 +74,7 @@
 };
 
 MODULE_REGISTER_TMP(Perambulator, TPerambulator<FIMPL>, MDistil);
-<<<<<<< HEAD
 MODULE_REGISTER_TMP(ZPerambulator, TPerambulator<ZFIMPL>, MDistil);
-=======
-MODULE_REGISTER_TMP(Perambulator, TPerambulator<ZFIMPL>, MDistil);
->>>>>>> 5cc7ca9e
 
 /******************************************************************************
  *                 TPerambulator implementation                             *
