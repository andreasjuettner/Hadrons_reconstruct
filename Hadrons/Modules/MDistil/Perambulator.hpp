/*
* Perambulator.hpp, part of Hadrons (https://github.com/aportelli/Hadrons)
*
* Copyright (C) 2015 - 2020
*
* Author: Michael Marshall <Michael.Marshall@ed.ac.uk>
* Author: Antonin Portelli <antonin.portelli@me.com>
* Author: Felix Erben <felix.erben@ed.ac.uk>
*
* Hadrons is free software: you can redistribute it and/or modify
* it under the terms of the GNU General Public License as published by
* the Free Software Foundation, either version 2 of the License, or
* (at your option) any later version.
*
* Hadrons is distributed in the hope that it will be useful,
* but WITHOUT ANY WARRANTY; without even the implied warranty of
* MERCHANTABILITY or FITNESS FOR A PARTICULAR PURPOSE.  See the
* GNU General Public License for more details.
*
* You should have received a copy of the GNU General Public License
* along with Hadrons.  If not, see <http://www.gnu.org/licenses/>.
*
* See the full license in the file "LICENSE" in the top level distribution 
* directory.
*/

/*  END LEGAL */

#ifndef Hadrons_MDistil_Perambulator_hpp_
#define Hadrons_MDistil_Perambulator_hpp_

#include <Hadrons/Global.hpp>
#include <Hadrons/Module.hpp>
#include <Hadrons/ModuleFactory.hpp>
#include <Hadrons/DilutedNoise.hpp>
#include <Hadrons/NamedTensor.hpp>
#include <Hadrons/Solver.hpp>
#include <Hadrons/DistillationVectors.hpp>
#include <Hadrons/Modules/MDistil/DistilUtils.hpp>

BEGIN_HADRONS_NAMESPACE

#define START_P_TIMER(name) if (this) this->startTimer(name)
#define STOP_P_TIMER(name)  if (this) this->stopTimer(name)
// #define GET_TIMER(name)   ((this != nullptr) ? this->getDTimer(name) : 0.)

BEGIN_MODULE_NAMESPACE(MDistil)

/******************************************************************************
 *                             Perambulator                                    *
 ******************************************************************************/

<<<<<<< HEAD
=======
GRID_SERIALIZABLE_ENUM(pMode, undef, perambOnly, 0, inputSolve, 1, outputSolve, 2, saveSolve, 3);

>>>>>>> 9996c55d
class PerambulatorPar: Serializable
{
public:
    GRID_SERIALIZABLE_CLASS_MEMBERS(PerambulatorPar,
                                    std::string, lapEigenPack,
                                    std::string, solver,
<<<<<<< HEAD
                                    std::string, noise,
                                    std::string, PerambFileName,
                                    std::string, UnsmearedSinkFileName,
                                    std::string, DistilParams);
=======
                                    std::string, perambFileName,
                                    std::string, fullSolveFileName,
                                    std::string, fullSolve,
                                    std::string, distilNoise,
                                    std::string, timeSources,
                                    pMode, perambMode,
                                    std::string, nVec);
>>>>>>> 9996c55d
};

template <typename FImpl>
class TPerambulator: public Module<PerambulatorPar>
{
public:
    FERM_TYPE_ALIASES(FImpl,);
    SOLVER_TYPE_ALIASES(FImpl,);
    // constructor
    TPerambulator(const std::string name);
    // destructor
    virtual ~TPerambulator(void) {};
    // dependency relation
    virtual std::vector<std::string> getInput(void);
    virtual std::vector<std::string> getOutput(void);
    // setup
    virtual void setup(void);
    // execution
    virtual void execute(void);
protected:
    unsigned int Ls_;
};

MODULE_REGISTER_TMP(Perambulator, TPerambulator<FIMPL>, MDistil);
MODULE_REGISTER_TMP(ZPerambulator, TPerambulator<ZFIMPL>, MDistil);

/******************************************************************************
 *                 TPerambulator implementation                             *
 ******************************************************************************/
// constructor /////////////////////////////////////////////////////////////////
template <typename FImpl>
TPerambulator<FImpl>::TPerambulator(const std::string name) : Module<PerambulatorPar>(name) {}

// dependencies/products ///////////////////////////////////////////////////////
template <typename FImpl>
std::vector<std::string> TPerambulator<FImpl>::getInput(void)
{
<<<<<<< HEAD
    return {par().lapevec, par().solver, par().noise, par().DistilParams};
=======
    std::vector<std::string> in={par().lapEigenPack, par().distilNoise};
    pMode perambMode{par().perambMode};
    if(perambMode == pMode::inputSolve)
    {
        in.push_back(par().fullSolve);
    }
    else
    {
        in.push_back(par().solver);
    }
    return in;
>>>>>>> 9996c55d
}

static const std::string UnsmearedSink{ "_unsmeared_sink" };

template <typename FImpl>
std::vector<std::string> TPerambulator<FImpl>::getOutput(void)
{
<<<<<<< HEAD
    // Always return perambulator with name of module
    std::string objName{ getName() };
    std::vector<std::string> output{ objName };
    // If unsmeared sink is specified, then output that as well
    const std::string UnsmearedSinkFileName{ par().UnsmearedSinkFileName };
    if( !UnsmearedSinkFileName.empty() )
    {
        objName.append( UnsmearedSink );
        output.push_back( objName );
=======
    std::vector<std::string> out{ getName() };
    pMode perambMode{par().perambMode};
    if(perambMode == pMode::outputSolve)
    {
        out.push_back( getName()+"_full_solve" );
>>>>>>> 9996c55d
    }
    return out;
}

// setup ///////////////////////////////////////////////////////////////////////
template <typename FImpl>
void TPerambulator<FImpl>::setup(void)
{
    GridCartesian * grid4d = envGetGrid(FermionField);
    GridCartesian * grid3d = envGetSliceGrid(FermionField,grid4d->Nd() -1);
    const int  Nt{env().getDim(Tdir)};
<<<<<<< HEAD

    std::string objName{ getName() };
    envCreate(PerambTensor, objName, 1, Nt, dp.nvec, dp.LI, dp.nnoise, dp.inversions, dp.SI);
    const std::string UnsmearedSinkFileName{ par().UnsmearedSinkFileName };
    if( !UnsmearedSinkFileName.empty() )
    {
        objName.append( UnsmearedSink );
        envCreate(std::vector<FermionField>, objName, 1, dp.nnoise*dp.LI*Ns*dp.inversions,
                  envGetGrid(FermionField));
    }
    
    envTmpLat(FermionField,   "dist_source");
    envTmpLat(FermionField,   "source4d");
    envTmp(FermionField,      "source3d",        1, grid3d.get());
    envTmp(ColourVectorField,          "source3d_nospin", 1, grid3d.get());
    envTmpLat(FermionField,   "result4d");
    envTmpLat(ColourVectorField,       "result4d_nospin");
    envTmp(ColourVectorField,          "result3d_nospin", 1, grid3d.get());
    envTmp(ColourVectorField,          "evec3d",          1, grid3d.get());
    
    Ls_ = env().getObjectLs(par().solver);
    envTmpLat(FermionField, "v4dtmp");
    envTmpLat(FermionField, "v5dtmp", Ls_);
    envTmpLat(FermionField, "v5dtmp_sol", Ls_);
=======
    auto &dilNoise = envGet(DistillationNoise<FImpl>, par().distilNoise);
    int nNoise = dilNoise.size();
    int nDL = dilNoise.dilutionSize(DistillationNoise<FImpl>::Index::l);	
    int nDS = dilNoise.dilutionSize(DistillationNoise<FImpl>::Index::s);	
    int nDT = dilNoise.dilutionSize(DistillationNoise<FImpl>::Index::t);
    pMode perambMode{par().perambMode};
    // get nVec from DilutedNoise class, unless specified here. This is useful (and allowed) only in the inputSolve mode, 
    // where an already computed full solve can be recycled to compute a new perambulator with a smaller nVec.   
    int nVec=0;
    if(par().nVec.empty())
    {
        nVec = dilNoise.getNl();
    }
    else
    {
        nVec = std::stoi(par().nVec);
    }
    if(nVec > dilNoise.getNl())
    {
        HADRONS_ERROR(Argument, "nVec cannot be larger than the one specified in DilutedNoise");
    }
    if(perambMode != pMode::inputSolve && nVec < dilNoise.getNl())
    {
        HADRONS_ERROR(Argument, "only perambMode = inputSolve supports a different nVec to the one specified in DilutedNoise");
    }
    // If we run with reduced nVec we still need the same DilutedNoise object, we have to keep track of two different values of nDL:
    // the one used for the original full solve, and the one used in this module execution 
    int nDL_reduced=nDL;
    if(nDL>nVec)
    {
        nDL_reduced=nVec;
    }
    // Read in and verify the format of the vector of time sources used in this module execution. 
    // It must be a subset of available time dilution indices.
    int nSourceT;
    std::string sourceT = par().timeSources;
    nSourceT = verifyTimeSourcesInput(sourceT, nDT);

    // Perambulator dimensions need to use the reduced value for nDL     
    envCreate(PerambTensor, getName(), 1, Nt, nVec, nDL_reduced, nNoise, nSourceT, nDS);
    envTmp(PerambIndexTensor, "PerambDT",1,Nt,nVec,nDL_reduced,nNoise,nDS);
    if(perambMode == pMode::outputSolve)
    {
        LOG(Message)<< "setting up output field for full solves" << std::endl;
        envCreate(std::vector<FermionField>, getName()+"_full_solve", 1, nNoise*nDL*nDS*nSourceT,
        envGetGrid(FermionField));
    }

    envTmpLat(FermionField,      "dist_source");
    envTmpLat(FermionField,      "fermion4dtmp");
    envTmp(FermionField,         "fermion3dtmp", 1, grid3d);
    envTmpLat(ColourVectorField, "cv4dtmp");
    envTmp(ColourVectorField,    "cv3dtmp", 1, grid3d);
    envTmp(ColourVectorField,    "evec3d",  1, grid3d);

    // No solver needed if an already existing solve is recycled    
    if(perambMode != pMode::inputSolve)
    {
        Ls_ = env().getObjectLs(par().solver);
        envTmpLat(FermionField, "v5dtmp", Ls_);
        envTmpLat(FermionField, "v5dtmp_sol", Ls_);
    }
>>>>>>> 9996c55d
}

// execution ///////////////////////////////////////////////////////////////////
template <typename FImpl>
void TPerambulator<FImpl>::execute(void)
{
    const int Nt{env().getDim(Tdir)};
    auto &dilNoise = envGet(DistillationNoise<FImpl>, par().distilNoise);
    int nNoise = dilNoise.size();	
    int nVec=0;
    if(par().nVec.empty())
    {
        nVec = dilNoise.getNl();
    }
    else
    {
        nVec = std::stoi(par().nVec);
    }
    int nDL = dilNoise.dilutionSize(DistillationNoise<FImpl>::Index::l);	
    int nDS = dilNoise.dilutionSize(DistillationNoise<FImpl>::Index::s);	
    int nDT = dilNoise.dilutionSize(DistillationNoise<FImpl>::Index::t);	
    int nD = nDL * nDS * nDT;
    // If we run with reduced nVec we still need the same DilutedNoise object, but a smaller laplacian dilution dimension
    int nDL_reduced=nDL;
    if(nDL>nVec)
    {
        nDL_reduced=nVec;
    }
    auto &perambulator = envGet(PerambTensor, getName());
    auto &epack = envGet(typename DistillationNoise<FImpl>::LapPack, par().lapEigenPack);

    pMode perambMode{par().perambMode};
    LOG(Message)<< "Mode " << perambMode << std::endl;

<<<<<<< HEAD
    auto &solver=envGet(Solver, par().solver);
    auto &mat = solver.getFMat();
    envGetTmp(FermionField, v4dtmp);
    envGetTmp(FermionField, v5dtmp);
    envGetTmp(FermionField, v5dtmp_sol);
    auto &noise = envGet(NoiseTensor, par().noise);
    std::string objName{ getName() };
    auto &perambulator = envGet(PerambTensor, objName);
    auto &epack = envGet(LapEvecs, par().lapevec);
    objName.append( UnsmearedSink );
    const std::string UnsmearedSinkFileName{ par().UnsmearedSinkFileName };
    const bool bSaveUnsmearedSink( !UnsmearedSinkFileName.empty() );
    envGetTmp(FermionField, dist_source);
    envGetTmp(FermionField, source4d);
    envGetTmp(FermionField, source3d);
    envGetTmp(ColourVectorField, source3d_nospin);
    envGetTmp(FermionField, result4d);
    envGetTmp(ColourVectorField, result4d_nospin);
    envGetTmp(ColourVectorField, result3d_nospin);
=======
    envGetTmp(FermionField,      dist_source);
    envGetTmp(FermionField,      fermion4dtmp);
    envGetTmp(FermionField,      fermion3dtmp);
    envGetTmp(ColourVectorField, cv4dtmp);
    envGetTmp(ColourVectorField, cv3dtmp);
>>>>>>> 9996c55d
    envGetTmp(ColourVectorField, evec3d);
    GridCartesian * grid4d = envGetGrid(FermionField);
    GridCartesian * grid3d = envGetSliceGrid(FermionField,grid4d->Nd() -1);
    const int Ntlocal{grid4d->LocalDimensions()[3]};
    const int Ntfirst{grid4d->LocalStarts()[3]};

<<<<<<< HEAD
    for (int inoise = 0; inoise < dp.nnoise; inoise++)
=======
    std::string sourceT = par().timeSources;
    int nSourceT;
    std::vector<int> invT;
    nSourceT = getSourceTimesFromInput(sourceT,nDT,dilNoise,invT);    
    perambulator.MetaData.timeSources = invT;

    int idt,dt,dk,ds,dIndexSolve = 0; 
    std::array<unsigned int, 3> index;
    for (int inoise = 0; inoise < nNoise; inoise++)
>>>>>>> 9996c55d
    {
        for (int d = 0; d < nD; d++)
        {
            index = dilNoise.dilutionCoordinates(d);
            dt = index[DistillationNoise<FImpl>::Index::t];
            dk = index[DistillationNoise<FImpl>::Index::l];
            // Skip laplacian dilution indices which are larger than (reduced) number of eigenvectors used for the perambulator 
            if(dk>=nDL_reduced)
            {
                continue;
            }
            ds = index[DistillationNoise<FImpl>::Index::s];
            std::vector<int>::iterator it = std::find(std::begin(invT), std::end(invT), dt);
            // Skip dilution indices which are not in invT
            if(it == std::end(invT))
            {
                continue;
            }
            idt=it - std::begin(invT);
            if(perambMode == pMode::inputSolve)
            {
                START_P_TIMER("input solve");
                auto &solveIn = envGet(std::vector<FermionField>, par().fullSolve);
                // Index of the solve just has the reduced time dimension & uses nDL from solveIn
                dIndexSolve = ds + nDS * dk + nDL * nDS * idt;
                fermion4dtmp = solveIn[inoise+nNoise*dIndexSolve];
                STOP_P_TIMER("input solve");
                LOG(Message) << "re-using source vector: noise " << inoise << " dilution (d_t,d_k,d_alpha) : (" << dt << ","<< dk << "," << ds << ")" << std::endl;
            } 
            else 
            {
                dist_source = dilNoise.makeSource(d,inoise);
                fermion4dtmp=0;
                auto &solver=envGet(Solver, par().solver);
                auto &mat = solver.getFMat();
                if (Ls_ == 1)
                {
                    START_P_TIMER("solver");
                    solver(fermion4dtmp, dist_source);
                    START_P_TIMER("solver");
                }
                else
                {
<<<<<<< HEAD
                    LOG(Message) <<  "LapH source vector from noise " << inoise << " and dilution component (d_k,d_t,d_alpha) : (" << dk << ","<< dt << "," << ds << ")" << std::endl;
                    dist_source = 0;
                    evec3d = 0;
                    for (int it = dt; it < Nt; it += dp.TI)
                    {
                        const int t_inv{(dp.tsrc + it)%Nt};
                        if( t_inv >= Ntfirst && t_inv < Ntfirst + Ntlocal )
                        {
                            for (int ik = dk; ik < dp.nvec; ik += dp.LI)
                            {
                                for (int is = ds; is < Ns; is += dp.SI)
                                {
                                    ExtractSliceLocal(evec3d,epack.evec[ik],0,t_inv-Ntfirst,Tdir);
                                    source3d_nospin = evec3d * noise.tensor(inoise, t_inv, ik, is);
                                    source3d=0;
                                    pokeSpin(source3d,source3d_nospin,is);
                                    source4d=0;
                                    InsertSliceLocal(source3d,source4d,0,t_inv-Ntfirst,Tdir);
                                    dist_source += source4d;
                                }
                            }
                        }
                    }
                    result4d=0;
                    v4dtmp = dist_source;
                    if (Ls_ == 1)
                        solver(result4d, v4dtmp);
                    else
                    {
                        mat.ImportPhysicalFermionSource(v4dtmp, v5dtmp);
                        solver(v5dtmp_sol, v5dtmp);
                        mat.ExportPhysicalFermionSolution(v5dtmp_sol, v4dtmp);
                        result4d = v4dtmp;
                    }
                    if( bSaveUnsmearedSink )
                    {
                        auto &unsmeared_sink = envGet(std::vector<FermionField>, objName);
                        unsmeared_sink[inoise+dp.nnoise*(dk+dp.LI*(dt+dp.inversions*ds))] = result4d;
                    }
                    for (int is = 0; is < Ns; is++)
                    {
                        result4d_nospin = peekSpin(result4d,is);
                        for (int t = Ntfirst; t < Ntfirst + Ntlocal; t++)
                        {
                            ExtractSliceLocal(result3d_nospin,result4d_nospin,0,t-Ntfirst,Tdir); 
			    for (int ivec = 0; ivec < dp.nvec; ivec++)
                            {
                                ExtractSliceLocal(evec3d,epack.evec[ivec],0,t-Ntfirst,Tdir);
                                pokeSpin(perambulator.tensor(t, ivec, dk, inoise,dt,ds),static_cast<Complex>(innerProduct(evec3d, result3d_nospin)),is);
                            }
                        }
=======
                    START_P_TIMER("solver handling");
                    envGetTmp(FermionField,      v5dtmp);
                    envGetTmp(FermionField,      v5dtmp_sol);
                    mat.ImportPhysicalFermionSource(dist_source, v5dtmp);
                    STOP_P_TIMER("solver handling");
                    START_P_TIMER("solver");
                    solver(v5dtmp_sol, v5dtmp);
                    STOP_P_TIMER("solver");
                    START_P_TIMER("solver handling");
                    mat.ExportPhysicalFermionSolution(v5dtmp_sol, fermion4dtmp);
                    STOP_P_TIMER("solver handling");
                }
                if(perambMode == pMode::outputSolve)
                {
                    // Index of the solve just has the reduced time dimension 
                    START_P_TIMER("output solve");
                    dIndexSolve = ds + nDS * dk + nDL * nDS * idt;
                    auto &solveOut = envGet(std::vector<FermionField>, getName()+"_full_solve");
                    solveOut[inoise+nNoise*dIndexSolve] = fermion4dtmp;
                    STOP_P_TIMER("output solve");
                }
                if(perambMode == pMode::saveSolve)
                {
                    // Index of the solve just has the reduced time dimension
                    START_P_TIMER("save solve");
                    dIndexSolve = dilNoise.dilutionIndex(dt,dk,ds);
                    std::string sFileName(par().fullSolveFileName);
                    sFileName.append("_noise");
                    sFileName.append(std::to_string(inoise));
                    DistillationVectorsIo::writeComponent(sFileName, fermion4dtmp, "fullSolve", nNoise, nDL, nDS, nDT, invT, inoise+nNoise*dIndexSolve, vm().getTrajectory());
                    STOP_P_TIMER("save solve");
                }
            }
            START_P_TIMER("perambulator computation");
            for (int is = 0; is < Ns; is++)
            {
                cv4dtmp = peekSpin(fermion4dtmp,is);
                for (int t = Ntfirst; t < Ntfirst + Ntlocal; t++)
                {
                    ExtractSliceLocal(cv3dtmp,cv4dtmp,0,t-Ntfirst,Tdir); 
                    for (int ivec = 0; ivec < nVec; ivec++)
                    {
                        ExtractSliceLocal(evec3d,epack.evec[ivec],0,t-Ntfirst,Tdir);
                        pokeSpin(perambulator.tensor(t, ivec, dk, inoise,idt,ds),static_cast<Complex>(innerProduct(evec3d, cv3dtmp)),is);
>>>>>>> 9996c55d
                    }
                }
            }
            STOP_P_TIMER("perambulator computation");
        }
    }
    // Now share my timeslice data with other members of the grid
    const int NumSlices{grid4d->_processors[Tdir] / grid3d->_processors[Tdir]};
    if (NumSlices > 1)
    {
        START_P_TIMER("perambulator sharing");
        LOG(Debug) <<  "Sharing perambulator data with other nodes" << std::endl;
        const int MySlice {grid4d->_processor_coor[Tdir]};
        const int TensorSize {static_cast<int>(perambulator.tensor.size() * PerambTensor::Traits::count)};
        if (TensorSize != perambulator.tensor.size() * PerambTensor::Traits::count)
        {
            HADRONS_ERROR(Range, "peramb size overflow");
        }
        const int SliceCount {TensorSize/NumSlices};
        using InnerScalar = typename PerambTensor::Traits::scalar_type;
        InnerScalar * const PerambData {EigenIO::getFirstScalar( perambulator.tensor )};
        // Zero data for all timeslices other than the slice computed by 3d boss nodes
        for (int Slice = 0 ; Slice < NumSlices ; ++Slice)
        {
            if (!grid3d->IsBoss() || Slice != MySlice)
            {
                InnerScalar * const SliceData {PerambData + Slice * SliceCount};
                for (int j = 0 ; j < SliceCount ; ++j)
                {
                    SliceData[j] = 0.;
                }
            }
        }
        grid4d->GlobalSumVector(PerambData, TensorSize);
        STOP_P_TIMER("perambulator sharing");
    }

    // Save the perambulator to disk from the boss node
    if (grid4d->IsBoss() && !par().perambFileName.empty())
    {
<<<<<<< HEAD
        std::string sPerambName {par().PerambFileName};
        sPerambName.append(".");
        sPerambName.append(std::to_string(vm().getTrajectory()));
        perambulator.write(sPerambName.c_str());
=======
        START_P_TIMER("perambulator io");
        envGetTmp(PerambIndexTensor, PerambDT);
        std::vector<std::string> nHash = dilNoise.generateHash();
        PerambDT.MetaData.noiseHashes = nHash;
        PerambDT.MetaData.Version = "0.1";
        for (int dt = 0; dt < Nt; dt++)
        {
            std::vector<int>::iterator it = std::find(std::begin(invT), std::end(invT), dt);
            // Skip dilution indices which are not in invT
            if(it == std::end(invT))
            {
                continue;
            }
            LOG(Message) <<  "saving perambulator dt= " << dt << std::endl;
            idt=it - std::begin(invT);
            std::string sPerambName {par().perambFileName};
            sPerambName.append("/iDT_");
            sPerambName.append(std::to_string(dt));
            sPerambName.append(".");
            sPerambName.append(std::to_string(vm().getTrajectory()));
            makeFileDir(sPerambName, grid4d);
            for (int t = 0; t < Nt; t++)
            for (int ivec = 0; ivec < nVec; ivec++)
            for (int idl = 0; idl < nDL_reduced; idl++)
            for (int in = 0; in < nNoise; in++)
            for (int ids = 0; ids < nDS; ids++)
            {
                PerambDT.tensor(t,ivec,idl,in,ids) = perambulator.tensor(t,ivec,idl,in,idt,ids);
            }
            PerambDT.MetaData.timeDilutionIndex = dt;
            PerambDT.write(sPerambName.c_str());
        }
        STOP_P_TIMER("perambulator io");
>>>>>>> 9996c55d
    }
    
    //Save the unsmeared sinks if filename specified
    if (bSaveUnsmearedSink)
    {
        LOG(Message) << "Writing unsmeared sink to " << UnsmearedSinkFileName << std::endl;
        auto &unsmeared_sink = envGet(std::vector<FermionField>, objName);
        A2AVectorsIo::write(UnsmearedSinkFileName, unsmeared_sink, false, vm().getTrajectory());
    }
}

END_MODULE_NAMESPACE
END_HADRONS_NAMESPACE

#endif // Hadrons_MDistil_Perambulator_hpp_<|MERGE_RESOLUTION|>--- conflicted
+++ resolved
@@ -50,23 +50,14 @@
  *                             Perambulator                                    *
  ******************************************************************************/
 
-<<<<<<< HEAD
-=======
 GRID_SERIALIZABLE_ENUM(pMode, undef, perambOnly, 0, inputSolve, 1, outputSolve, 2, saveSolve, 3);
 
->>>>>>> 9996c55d
 class PerambulatorPar: Serializable
 {
 public:
     GRID_SERIALIZABLE_CLASS_MEMBERS(PerambulatorPar,
                                     std::string, lapEigenPack,
                                     std::string, solver,
-<<<<<<< HEAD
-                                    std::string, noise,
-                                    std::string, PerambFileName,
-                                    std::string, UnsmearedSinkFileName,
-                                    std::string, DistilParams);
-=======
                                     std::string, perambFileName,
                                     std::string, fullSolveFileName,
                                     std::string, fullSolve,
@@ -74,7 +65,6 @@
                                     std::string, timeSources,
                                     pMode, perambMode,
                                     std::string, nVec);
->>>>>>> 9996c55d
 };
 
 template <typename FImpl>
@@ -112,9 +102,6 @@
 template <typename FImpl>
 std::vector<std::string> TPerambulator<FImpl>::getInput(void)
 {
-<<<<<<< HEAD
-    return {par().lapevec, par().solver, par().noise, par().DistilParams};
-=======
     std::vector<std::string> in={par().lapEigenPack, par().distilNoise};
     pMode perambMode{par().perambMode};
     if(perambMode == pMode::inputSolve)
@@ -126,31 +113,17 @@
         in.push_back(par().solver);
     }
     return in;
->>>>>>> 9996c55d
 }
 
-static const std::string UnsmearedSink{ "_unsmeared_sink" };
 
 template <typename FImpl>
 std::vector<std::string> TPerambulator<FImpl>::getOutput(void)
 {
-<<<<<<< HEAD
-    // Always return perambulator with name of module
-    std::string objName{ getName() };
-    std::vector<std::string> output{ objName };
-    // If unsmeared sink is specified, then output that as well
-    const std::string UnsmearedSinkFileName{ par().UnsmearedSinkFileName };
-    if( !UnsmearedSinkFileName.empty() )
-    {
-        objName.append( UnsmearedSink );
-        output.push_back( objName );
-=======
     std::vector<std::string> out{ getName() };
     pMode perambMode{par().perambMode};
     if(perambMode == pMode::outputSolve)
     {
         out.push_back( getName()+"_full_solve" );
->>>>>>> 9996c55d
     }
     return out;
 }
@@ -162,32 +135,6 @@
     GridCartesian * grid4d = envGetGrid(FermionField);
     GridCartesian * grid3d = envGetSliceGrid(FermionField,grid4d->Nd() -1);
     const int  Nt{env().getDim(Tdir)};
-<<<<<<< HEAD
-
-    std::string objName{ getName() };
-    envCreate(PerambTensor, objName, 1, Nt, dp.nvec, dp.LI, dp.nnoise, dp.inversions, dp.SI);
-    const std::string UnsmearedSinkFileName{ par().UnsmearedSinkFileName };
-    if( !UnsmearedSinkFileName.empty() )
-    {
-        objName.append( UnsmearedSink );
-        envCreate(std::vector<FermionField>, objName, 1, dp.nnoise*dp.LI*Ns*dp.inversions,
-                  envGetGrid(FermionField));
-    }
-    
-    envTmpLat(FermionField,   "dist_source");
-    envTmpLat(FermionField,   "source4d");
-    envTmp(FermionField,      "source3d",        1, grid3d.get());
-    envTmp(ColourVectorField,          "source3d_nospin", 1, grid3d.get());
-    envTmpLat(FermionField,   "result4d");
-    envTmpLat(ColourVectorField,       "result4d_nospin");
-    envTmp(ColourVectorField,          "result3d_nospin", 1, grid3d.get());
-    envTmp(ColourVectorField,          "evec3d",          1, grid3d.get());
-    
-    Ls_ = env().getObjectLs(par().solver);
-    envTmpLat(FermionField, "v4dtmp");
-    envTmpLat(FermionField, "v5dtmp", Ls_);
-    envTmpLat(FermionField, "v5dtmp_sol", Ls_);
-=======
     auto &dilNoise = envGet(DistillationNoise<FImpl>, par().distilNoise);
     int nNoise = dilNoise.size();
     int nDL = dilNoise.dilutionSize(DistillationNoise<FImpl>::Index::l);	
@@ -250,7 +197,6 @@
         envTmpLat(FermionField, "v5dtmp", Ls_);
         envTmpLat(FermionField, "v5dtmp_sol", Ls_);
     }
->>>>>>> 9996c55d
 }
 
 // execution ///////////////////////////////////////////////////////////////////
@@ -285,42 +231,17 @@
     pMode perambMode{par().perambMode};
     LOG(Message)<< "Mode " << perambMode << std::endl;
 
-<<<<<<< HEAD
-    auto &solver=envGet(Solver, par().solver);
-    auto &mat = solver.getFMat();
-    envGetTmp(FermionField, v4dtmp);
-    envGetTmp(FermionField, v5dtmp);
-    envGetTmp(FermionField, v5dtmp_sol);
-    auto &noise = envGet(NoiseTensor, par().noise);
-    std::string objName{ getName() };
-    auto &perambulator = envGet(PerambTensor, objName);
-    auto &epack = envGet(LapEvecs, par().lapevec);
-    objName.append( UnsmearedSink );
-    const std::string UnsmearedSinkFileName{ par().UnsmearedSinkFileName };
-    const bool bSaveUnsmearedSink( !UnsmearedSinkFileName.empty() );
-    envGetTmp(FermionField, dist_source);
-    envGetTmp(FermionField, source4d);
-    envGetTmp(FermionField, source3d);
-    envGetTmp(ColourVectorField, source3d_nospin);
-    envGetTmp(FermionField, result4d);
-    envGetTmp(ColourVectorField, result4d_nospin);
-    envGetTmp(ColourVectorField, result3d_nospin);
-=======
     envGetTmp(FermionField,      dist_source);
     envGetTmp(FermionField,      fermion4dtmp);
     envGetTmp(FermionField,      fermion3dtmp);
     envGetTmp(ColourVectorField, cv4dtmp);
     envGetTmp(ColourVectorField, cv3dtmp);
->>>>>>> 9996c55d
     envGetTmp(ColourVectorField, evec3d);
     GridCartesian * grid4d = envGetGrid(FermionField);
     GridCartesian * grid3d = envGetSliceGrid(FermionField,grid4d->Nd() -1);
     const int Ntlocal{grid4d->LocalDimensions()[3]};
     const int Ntfirst{grid4d->LocalStarts()[3]};
 
-<<<<<<< HEAD
-    for (int inoise = 0; inoise < dp.nnoise; inoise++)
-=======
     std::string sourceT = par().timeSources;
     int nSourceT;
     std::vector<int> invT;
@@ -330,7 +251,6 @@
     int idt,dt,dk,ds,dIndexSolve = 0; 
     std::array<unsigned int, 3> index;
     for (int inoise = 0; inoise < nNoise; inoise++)
->>>>>>> 9996c55d
     {
         for (int d = 0; d < nD; d++)
         {
@@ -374,59 +294,6 @@
                 }
                 else
                 {
-<<<<<<< HEAD
-                    LOG(Message) <<  "LapH source vector from noise " << inoise << " and dilution component (d_k,d_t,d_alpha) : (" << dk << ","<< dt << "," << ds << ")" << std::endl;
-                    dist_source = 0;
-                    evec3d = 0;
-                    for (int it = dt; it < Nt; it += dp.TI)
-                    {
-                        const int t_inv{(dp.tsrc + it)%Nt};
-                        if( t_inv >= Ntfirst && t_inv < Ntfirst + Ntlocal )
-                        {
-                            for (int ik = dk; ik < dp.nvec; ik += dp.LI)
-                            {
-                                for (int is = ds; is < Ns; is += dp.SI)
-                                {
-                                    ExtractSliceLocal(evec3d,epack.evec[ik],0,t_inv-Ntfirst,Tdir);
-                                    source3d_nospin = evec3d * noise.tensor(inoise, t_inv, ik, is);
-                                    source3d=0;
-                                    pokeSpin(source3d,source3d_nospin,is);
-                                    source4d=0;
-                                    InsertSliceLocal(source3d,source4d,0,t_inv-Ntfirst,Tdir);
-                                    dist_source += source4d;
-                                }
-                            }
-                        }
-                    }
-                    result4d=0;
-                    v4dtmp = dist_source;
-                    if (Ls_ == 1)
-                        solver(result4d, v4dtmp);
-                    else
-                    {
-                        mat.ImportPhysicalFermionSource(v4dtmp, v5dtmp);
-                        solver(v5dtmp_sol, v5dtmp);
-                        mat.ExportPhysicalFermionSolution(v5dtmp_sol, v4dtmp);
-                        result4d = v4dtmp;
-                    }
-                    if( bSaveUnsmearedSink )
-                    {
-                        auto &unsmeared_sink = envGet(std::vector<FermionField>, objName);
-                        unsmeared_sink[inoise+dp.nnoise*(dk+dp.LI*(dt+dp.inversions*ds))] = result4d;
-                    }
-                    for (int is = 0; is < Ns; is++)
-                    {
-                        result4d_nospin = peekSpin(result4d,is);
-                        for (int t = Ntfirst; t < Ntfirst + Ntlocal; t++)
-                        {
-                            ExtractSliceLocal(result3d_nospin,result4d_nospin,0,t-Ntfirst,Tdir); 
-			    for (int ivec = 0; ivec < dp.nvec; ivec++)
-                            {
-                                ExtractSliceLocal(evec3d,epack.evec[ivec],0,t-Ntfirst,Tdir);
-                                pokeSpin(perambulator.tensor(t, ivec, dk, inoise,dt,ds),static_cast<Complex>(innerProduct(evec3d, result3d_nospin)),is);
-                            }
-                        }
-=======
                     START_P_TIMER("solver handling");
                     envGetTmp(FermionField,      v5dtmp);
                     envGetTmp(FermionField,      v5dtmp_sol);
@@ -471,7 +338,6 @@
                     {
                         ExtractSliceLocal(evec3d,epack.evec[ivec],0,t-Ntfirst,Tdir);
                         pokeSpin(perambulator.tensor(t, ivec, dk, inoise,idt,ds),static_cast<Complex>(innerProduct(evec3d, cv3dtmp)),is);
->>>>>>> 9996c55d
                     }
                 }
             }
@@ -512,12 +378,6 @@
     // Save the perambulator to disk from the boss node
     if (grid4d->IsBoss() && !par().perambFileName.empty())
     {
-<<<<<<< HEAD
-        std::string sPerambName {par().PerambFileName};
-        sPerambName.append(".");
-        sPerambName.append(std::to_string(vm().getTrajectory()));
-        perambulator.write(sPerambName.c_str());
-=======
         START_P_TIMER("perambulator io");
         envGetTmp(PerambIndexTensor, PerambDT);
         std::vector<std::string> nHash = dilNoise.generateHash();
@@ -551,15 +411,6 @@
             PerambDT.write(sPerambName.c_str());
         }
         STOP_P_TIMER("perambulator io");
->>>>>>> 9996c55d
-    }
-    
-    //Save the unsmeared sinks if filename specified
-    if (bSaveUnsmearedSink)
-    {
-        LOG(Message) << "Writing unsmeared sink to " << UnsmearedSinkFileName << std::endl;
-        auto &unsmeared_sink = envGet(std::vector<FermionField>, objName);
-        A2AVectorsIo::write(UnsmearedSinkFileName, unsmeared_sink, false, vm().getTrajectory());
     }
 }
 
