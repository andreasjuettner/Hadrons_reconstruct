/*************************************************************************************
 
 Grid physics library, www.github.com/paboyle/Grid
 
 Source file: Hadrons/Modules/MDistil/Perambulator.hpp
 
 Copyright (C) 2019
 
 Author: Felix Erben <ferben@ed.ac.uk>
 Author: Michael Marshall <Michael.Marshall@ed.ac.uk>
 
 This program is free software; you can redistribute it and/or modify
 it under the terms of the GNU General Public License as published by
 the Free Software Foundation; either version 2 of the License, or
 (at your option) any later version.
 
 This program is distributed in the hope that it will be useful,
 but WITHOUT ANY WARRANTY; without even the implied warranty of
 MERCHANTABILITY or FITNESS FOR A PARTICULAR PURPOSE.  See the
 GNU General Public License for more details.
 
 You should have received a copy of the GNU General Public License along
 with this program; if not, write to the Free Software Foundation, Inc.,
 51 Franklin Street, Fifth Floor, Boston, MA 02110-1301 USA.
 
 See the full license in the file "LICENSE" in the top level distribution directory
 *************************************************************************************/
/*  END LEGAL */

#ifndef Hadrons_MDistil_Perambulator_hpp_
#define Hadrons_MDistil_Perambulator_hpp_

#include <Hadrons/Modules/MDistil/Distil.hpp>

BEGIN_HADRONS_NAMESPACE
BEGIN_MODULE_NAMESPACE(MDistil)

/******************************************************************************
 *                             Perambulator                                    *
 ******************************************************************************/

class PerambulatorPar: Serializable
{
public:
    GRID_SERIALIZABLE_CLASS_MEMBERS(PerambulatorPar,
                                    std::string, lapevec,
                                    std::string, solver,
                                    std::string, noise,
                                    std::string, PerambFileName,
                                    std::string, UnsmearedSinkFileName,
                                    std::string, DistilParams);
};

template <typename FImpl>
class TPerambulator: public Module<PerambulatorPar>
{
public:
    FERM_TYPE_ALIASES(FImpl,);
    SOLVER_TYPE_ALIASES(FImpl,);
    // constructor
    TPerambulator(const std::string name);
    // destructor
    virtual ~TPerambulator(void) {};
    // dependency relation
    virtual std::vector<std::string> getInput(void);
    virtual std::vector<std::string> getOutput(void);
    // setup
    virtual void setup(void);
    // execution
    virtual void execute(void);
protected:
    std::unique_ptr<GridCartesian> grid3d; // Owned by me, so I must delete it
    unsigned int Ls_;
};

MODULE_REGISTER_TMP(Perambulator, TPerambulator<FIMPL>, MDistil);
MODULE_REGISTER_TMP(ZPerambulator, TPerambulator<ZFIMPL>, MDistil);

/******************************************************************************
 *                 TPerambulator implementation                             *
 ******************************************************************************/
// constructor /////////////////////////////////////////////////////////////////
template <typename FImpl>
TPerambulator<FImpl>::TPerambulator(const std::string name) : Module<PerambulatorPar>(name) {}

// dependencies/products ///////////////////////////////////////////////////////
template <typename FImpl>
std::vector<std::string> TPerambulator<FImpl>::getInput(void)
{
    return {par().lapevec, par().solver, par().noise, par().DistilParams};
}

static const std::string UnsmearedSink{ "_unsmeared_sink" };

template <typename FImpl>
std::vector<std::string> TPerambulator<FImpl>::getOutput(void)
{
    // Always return perambulator with name of module
    std::string objName{ getName() };
    std::vector<std::string> output{ objName };
    // If unsmeared sink is specified, then output that as well
    const std::string UnsmearedSinkFileName{ par().UnsmearedSinkFileName };
    if( !UnsmearedSinkFileName.empty() )
    {
        objName.append( UnsmearedSink );
<<<<<<< HEAD
        output.emplace_back( objName );
=======
        output.push_back( objName );
>>>>>>> 61818f99
    }
    return output;
}

// setup ///////////////////////////////////////////////////////////////////////
template <typename FImpl>
void TPerambulator<FImpl>::setup(void)
{
    MakeLowerDimGrid(grid3d, env().getGrid());
    const DistilParameters &dp = envGet(DistilParameters, par().DistilParams);
    const int  Nt{env().getDim(Tdir)};
    const bool full_tdil{ dp.TI == Nt };
    const int  Nt_inv{ full_tdil ? 1 : dp.TI };

    std::string objName{ getName() };
    envCreate(PerambTensor, objName, 1, Nt, dp.nvec, dp.LI, dp.nnoise, Nt_inv, dp.SI);
    const std::string UnsmearedSinkFileName{ par().UnsmearedSinkFileName };
    if( !UnsmearedSinkFileName.empty() )
    {
        objName.append( UnsmearedSink );
        envCreate(std::vector<FermionField>, objName, 1, dp.nnoise*dp.LI*Ns*Nt_inv,
                  envGetGrid(FermionField));
    }
    
    envTmpLat(LatticeSpinColourVector,   "dist_source");
    envTmpLat(LatticeSpinColourVector,   "source4d");
    envTmp(LatticeSpinColourVector,      "source3d",1,LatticeSpinColourVector(grid3d.get()));
    envTmp(LatticeColourVector,          "source3d_nospin",1,LatticeColourVector(grid3d.get()));
    envTmpLat(LatticeSpinColourVector,   "result4d");
    envTmpLat(LatticeColourVector,       "result4d_nospin");
    envTmp(LatticeColourVector,          "result3d_nospin",1,LatticeColourVector(grid3d.get()));
    envTmp(LatticeColourVector,          "evec3d",1,LatticeColourVector(grid3d.get()));
    
    Ls_ = env().getObjectLs(par().solver);
    envTmpLat(FermionField, "v4dtmp");
    envTmpLat(FermionField, "v5dtmp", Ls_);
    envTmpLat(FermionField, "v5dtmp_sol", Ls_);
}

// execution ///////////////////////////////////////////////////////////////////
template <typename FImpl>
void TPerambulator<FImpl>::execute(void)
{
    const DistilParameters &dp{ envGet(DistilParameters, par().DistilParams) };
    const int Nt{env().getDim(Tdir)};
    const bool full_tdil{ dp.TI == Nt }; 
    const int Nt_inv{ full_tdil ? 1 : dp.TI };

    auto &solver=envGet(Solver, par().solver);
    auto &mat = solver.getFMat();
    envGetTmp(FermionField, v4dtmp);
    envGetTmp(FermionField, v5dtmp);
    envGetTmp(FermionField, v5dtmp_sol);
    auto &noise = envGet(NoiseTensor, par().noise);
    std::string objName{ getName() };
    auto &perambulator = envGet(PerambTensor, objName);
    auto &epack = envGet(LapEvecs, par().lapevec);
    objName.append( UnsmearedSink );
    const std::string UnsmearedSinkFileName{ par().UnsmearedSinkFileName };
    const bool bSaveUnsmearedSink( !UnsmearedSinkFileName.empty() );
    envGetTmp(LatticeSpinColourVector, dist_source);
    envGetTmp(LatticeSpinColourVector, source4d);
    envGetTmp(LatticeSpinColourVector, source3d);
    envGetTmp(LatticeColourVector, source3d_nospin);
    envGetTmp(LatticeSpinColourVector, result4d);
    envGetTmp(LatticeColourVector, result4d_nospin);
    envGetTmp(LatticeColourVector, result3d_nospin);
    envGetTmp(LatticeColourVector, evec3d);
    GridCartesian * const grid4d{ env().getGrid() }; // Owned by environment (so I won't delete it)
    const int Ntlocal{grid4d->LocalDimensions()[3]};
    const int Ntfirst{grid4d->LocalStarts()[3]};

    for (int inoise = 0; inoise < dp.nnoise; inoise++)
    {
        for (int dk = 0; dk < dp.LI; dk++)
        {
            for (int dt = 0; dt < Nt_inv; dt++)
            {
                for (int ds = 0; ds < dp.SI; ds++)
                {
                    LOG(Message) <<  "LapH source vector from noise " << inoise << " and dilution component (d_k,d_t,d_alpha) : (" << dk << ","<< dt << "," << ds << ")" << std::endl;
                    dist_source = 0;
                    evec3d = 0;
                    for (int it = dt; it < Nt; it += dp.TI)
                    {
                        const int t_inv{full_tdil ? dp.tsrc : it};
                        if( t_inv >= Ntfirst && t_inv < Ntfirst + Ntlocal )
                        {
                            for (int ik = dk; ik < dp.nvec; ik += dp.LI)
                            {
                                for (int is = ds; is < Ns; is += dp.SI)
                                {
                                    ExtractSliceLocal(evec3d,epack.evec[ik],0,t_inv-Ntfirst,Tdir);
                                    source3d_nospin = evec3d * noise.tensor(inoise, t_inv, ik, is);
                                    source3d=0;
                                    pokeSpin(source3d,source3d_nospin,is);
                                    source4d=0;
                                    InsertSliceLocal(source3d,source4d,0,t_inv-Ntfirst,Tdir);
                                    dist_source += source4d;
                                }
                            }
                        }
                    }
                    result4d=0;
                    v4dtmp = dist_source;
                    if (Ls_ == 1)
                        solver(result4d, v4dtmp);
                    else
                    {
                        mat.ImportPhysicalFermionSource(v4dtmp, v5dtmp);
                        solver(v5dtmp_sol, v5dtmp);
                        mat.ExportPhysicalFermionSolution(v5dtmp_sol, v4dtmp);
                        result4d = v4dtmp;
                    }
                    if( bSaveUnsmearedSink )
                    {
                        auto &unsmeared_sink = envGet(std::vector<FermionField>, objName);
                        unsmeared_sink[inoise+dp.nnoise*(dk+dp.LI*(dt+Nt_inv*ds))] = result4d;
                    }
                    for (int is = 0; is < Ns; is++)
                    {
                        result4d_nospin = peekSpin(result4d,is);
                        for (int t = Ntfirst; t < Ntfirst + Ntlocal; t++)
                        {
                            ExtractSliceLocal(result3d_nospin,result4d_nospin,0,t-Ntfirst,Tdir); 
			    for (int ivec = 0; ivec < dp.nvec; ivec++)
                            {
                                ExtractSliceLocal(evec3d,epack.evec[ivec],0,t-Ntfirst,Tdir);
                                pokeSpin(perambulator.tensor(t, ivec, dk, inoise,dt,ds),static_cast<Complex>(innerProduct(evec3d, result3d_nospin)),is);
                            }
                        }
                    }
                }
            }
        }
    }
    // Now share my timeslice data with other members of the grid
    const int NumSlices{grid4d->_processors[Tdir] / grid3d->_processors[Tdir]};
    if (NumSlices > 1)
    {
        LOG(Debug) <<  "Sharing perambulator data with other nodes" << std::endl;
        const int MySlice {grid4d->_processor_coor[Tdir]};
        const int SliceCount {static_cast<int>(perambulator.tensor.size()/NumSlices)};
        PerambTensor::Scalar * const MyData {perambulator.tensor.data()+MySlice*SliceCount};
        Coordinate coor(Nd);
        for (int i = 0 ; i < Tdir ; i++) coor[i] = grid4d->_processor_coor[i];
        std::vector<CommsRequest_t> reqs(0);
        for (int i = 1; i < NumSlices ; i++)
        {
            coor[Tdir] = (MySlice+i)%NumSlices;
            const int SendRank { grid4d->RankFromProcessorCoor(coor) };
            const int RecvSlice { ( MySlice - i + NumSlices ) % NumSlices };
            coor[Tdir] = RecvSlice;
            const auto RecvRank = grid4d->RankFromProcessorCoor(coor);
            grid4d->SendToRecvFromBegin(reqs,MyData,SendRank, perambulator.tensor.data()
                                        + RecvSlice*SliceCount,RecvRank,SliceCount*sizeof(PerambTensor::Scalar));
        }
        grid4d->SendToRecvFromComplete(reqs);
    }
    
    // Save the perambulator to disk from the boss node
    if (grid4d->IsBoss())
    {
        std::string sPerambName {par().PerambFileName};
        sPerambName.append(".");
        sPerambName.append(std::to_string(vm().getTrajectory()));
        perambulator.write(sPerambName.c_str());
    }
    
    //Save the unsmeared sinks if filename specified
    if (bSaveUnsmearedSink)
    {
        LOG(Message) << "Writing unsmeared sink to " << UnsmearedSinkFileName << std::endl;
        auto &unsmeared_sink = envGet(std::vector<FermionField>, objName);
        A2AVectorsIo::write(UnsmearedSinkFileName, unsmeared_sink, false, vm().getTrajectory());
    }
}

END_MODULE_NAMESPACE
END_HADRONS_NAMESPACE

#endif // Hadrons_MDistil_Perambulator_hpp_<|MERGE_RESOLUTION|>--- conflicted
+++ resolved
@@ -103,11 +103,7 @@
     if( !UnsmearedSinkFileName.empty() )
     {
         objName.append( UnsmearedSink );
-<<<<<<< HEAD
-        output.emplace_back( objName );
-=======
         output.push_back( objName );
->>>>>>> 61818f99
     }
     return output;
 }
