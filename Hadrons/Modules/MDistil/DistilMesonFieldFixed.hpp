--- conflicted
+++ resolved
@@ -252,13 +252,7 @@
     unsigned int nExt = momenta_.size() , nStr = gamma_.size();
     envTmpLat(ComplexField,             "coor");
     envTmp(std::vector<ComplexField>,   "phase",        1, nExt, g );
-<<<<<<< HEAD
-    // envTmp(DistilVector,                "dvl",          1, DISTILVECTOR_TIME_BATCH_SIZE*dilSizeLS_.at(Side::left), g);
-    envTmp(DistilVector,                "dvl",          1, par().cacheSize, g);
-    //envTmp(DistilVector,                "dvr",          1, DISTILVECTOR_TIME_cBATCH_SIZE*dilSizeLS_.at(Side::right), g);
-=======
     envTmp(DistilVector,                "dvl",          1, DISTILVECTOR_TIME_BATCH_SIZE*dilSizeLS_.at(Side::left), g);
->>>>>>> ac675b2e
     envTmp(DistilVector,                "dvr",          1, par().cacheSize, g);
     unsigned int nnode = g->RankCount();
     const unsigned int nExtStr = nExt*nStr;
