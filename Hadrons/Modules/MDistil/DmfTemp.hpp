#ifndef atwork_hpp
#define atwork_hpp

#include <Hadrons/Global.hpp>
#include <Hadrons/A2AMatrix.hpp>
#include <Hadrons/DilutedNoise.hpp>
#include <Hadrons/NamedTensor.hpp>

BEGIN_HADRONS_NAMESPACE
BEGIN_MODULE_NAMESPACE(MDistil)

using TimeSliceMap = std::vector<std::vector<unsigned int>>; // this is here because TimeSliceMap is a return type in methods below

// metadata class
template <typename FImpl>
class DistilMesonFieldMetadata: Serializable
{
public:
    GRID_SERIALIZABLE_CLASS_MEMBERS(DistilMesonFieldMetadata,
                                    std::vector<RealF>,         momenta,
                                    Gamma::Algebra,             gamma,
                                    std::vector<int>,           noise_pair,
                                    std::vector<unsigned int>,  leftTimeDilSources,
                                    std::vector<unsigned int>,  rightTimeDilSources,
                                    )
};

//computation class declaration
template <typename FImpl, typename Field, typename T, typename Tio>
class DmfComputation
{
public:
    FERM_TYPE_ALIASES(FImpl,);
    typedef DistillationNoise<FImpl> DistillationNoise;
    typedef typename std::vector<Field> DistilVector;
    typedef typename DistillationNoise::Index Index;
public:
    //todo: maybe reposition later
    long    global_counter = 0;
    double  global_flops   = 0.0;
    double  global_bytes   = 0.0;
private:
    const std::vector<std::string>      sides_ = {"left","right"};
    std::map<std::string,std::string>   dmfCase_;
    GridCartesian*                      g_;
    GridCartesian*                      g3d_;
    ColourVectorField                   evec3d_;
    Field                               tmp3d_;
    Vector<Tio>                         bBuf_;
    Vector<T>                           cBuf_;
    const unsigned int                  bSize_;
    const unsigned int                  cSize_;
    unsigned int                        nt_;
    unsigned int                        nd_;
public:
    DmfComputation(std::map<std::string,std::string>    c,
                    GridCartesian*                      g,
                    GridCartesian*                      g3d,
                    const unsigned int                  blockSize,
                    const unsigned int                  cacheSize,
                    unsigned int                        nt
                    );
public:
    void execute(std::vector<A2AMatrixIo<Tio>> io_table,
                    std::map<std::string, DistilVector&>                dv,
                    std::map<std::string, DistillationNoise&>           n,
                    std::vector<Gamma::Algebra>                         gamma,
                    std::vector<ComplexField>                           ph,
                    const unsigned int                                  n_ext,
                    const unsigned int                                  n_str,
                    std::map<std::string, unsigned int>                 dil_size_ls,
                    const unsigned int                                  eff_nt,
                    std::map<std::string, std::vector<unsigned int>>    timeDilSource,
                    TimerArray*                                         tarray
                    );
    void distVec(std::map<std::string, DistilVector&>                   dv,
                    std::map<std::string, DistillationNoise&>           n,
                    std::vector<int>                                    inoise,
                    LapEvecs&                                           epack,
                    std::map<std::string, std::vector<unsigned int>>    timeDilSource,
                    std::map<std::string, PerambTensor&>                peramb={}
                    );
private:
    void makePhiComponent(Field&                    phiComponent,
                            DistillationNoise&      n,
                            const int               inoise,
                            const unsigned int      iD,
                            PerambTensor&           peramb,
                            LapEvecs&               epack
                            );
    void makeRhoComponent(Field&                    rhoComponent,
                            DistillationNoise&      n,
                            const int               inoise,
                            const unsigned int      iD
                            );
};

// aux class declaration
template <typename FImpl, typename Field>
class DmfHelper
{
public:
    FERM_TYPE_ALIASES(FImpl,);
    typedef DistillationNoise<FImpl> DistillationNoise;
    typedef typename std::vector<Field> DistilVector;
    typedef typename DistillationNoise::Index Index;
private:
    unsigned int nt_;
    unsigned int nd_;
    std::map<std::string,std::string> dmfCase_;
    TimeSliceMap noiseTimeMapl_, noiseTimeMapr_;
    const std::vector<std::string> sides = {"left","right"};
    unsigned int effTime(TimeSliceMap tmap);
public:
    DmfHelper(DistillationNoise & nl, DistillationNoise & nr, std::map<std::string,std::string> c);
    unsigned int computeEffTimeDimension();
    std::vector<std::vector<int>> parseNoisePairs(std::vector<std::string> inputN);
    void computePhase(std::vector<std::vector<RealF>> momenta, ComplexField &coor, std::vector<int> dim, std::vector<ComplexField> &phase);
private:
    TimeSliceMap timeSliceMap(DistillationNoise & n);
};



//####################################
//# computation class implementation #
//####################################
template <typename FImpl, typename Field, typename T, typename Tio>
void DmfComputation<FImpl,Field,T,Tio>
::makePhiComponent(Field& phiComponent,
          DistillationNoise&    n,
          const int             inoise,
          const unsigned int    iD,
          PerambTensor&         peramb,
          LapEvecs&             epack)
{
    std::array<unsigned int,3> c = n.dilutionCoordinates(iD);
    unsigned int dt = c[Index::t] , dl = c[Index::l] , ds = c[Index::s];
    const unsigned int nVec = epack.evec.size();
    const unsigned int Ntfirst = g_->LocalStarts()[nd_ - 1];
    const unsigned int Ntlocal = g_->LocalDimensions()[nd_ - 1];
    for (unsigned int t = Ntfirst; t < Ntfirst + Ntlocal; t++)   //loop over (local) timeslices
    {
        tmp3d_ = Zero();
        for (unsigned int k = 0; k < nVec; k++)
        {
            ExtractSliceLocal(evec3d_,epack.evec[k],0,t-Ntfirst,nd_ - 1);
            tmp3d_ += evec3d_ * peramb.tensor(t, k, dl, inoise, dt, ds);
        }
        InsertSliceLocal(tmp3d_,phiComponent,0,t-Ntfirst,nd_ - 1);
    }
}

template <typename FImpl, typename Field, typename T, typename Tio>
void DmfComputation<FImpl,Field,T,Tio>
::makeRhoComponent(Field&       rhoComponent,
          DistillationNoise&    n,
          const int             inoise,
          const unsigned int    iD)   
{
        rhoComponent = n.makeSource(iD, inoise);
}

template <typename FImpl, typename Field, typename T, typename Tio>
void DmfComputation<FImpl,Field,T,Tio>
::distVec(std::map<std::string, DistilVector&>              dv,
          std::map<std::string, DistillationNoise&>         n,
          std::vector<int>                                  inoise,
          LapEvecs&                                         epack,
          std::map<std::string, std::vector<unsigned int>>  timeDilSource,
          std::map<std::string, PerambTensor&>              peramb)
{
    std::map<std::string,int> iNoise = {{"left",inoise[0]},{"right",inoise[1]}};
    for(std::string s : sides_)    // computation
    for(unsigned int iD=0 ; iD<n.at(s).dilutionSize() ; iD++)  // computation of phi or rho
    {
        dv.at(s)[iD] = Zero();
        std::vector<unsigned int> tDilS = timeDilSource.at(s);
        unsigned int dt = n.at(s).dilutionCoordinates(iD)[Index::t];
        if(std::find(tDilS.begin(), tDilS.end(), dt) != tDilS.end()) // if time source is available, compute that block
        {
            if(dmfCase_.at(s)=="phi")
            {
                makePhiComponent(dv.at(s)[iD] , n.at(s) , iNoise.at(s) , iD , peramb.at(s), epack);
            }
            else if(dmfCase_.at(s)=="rho"){
                makeRhoComponent(dv.at(s)[iD] , n.at(s) , iNoise.at(s), iD);
            }
        }
    }
}

template <typename FImpl, typename Field, typename T, typename Tio>
DmfComputation<FImpl,Field,T,Tio>
::DmfComputation(std::map<std::string,std::string>  c,
                 GridCartesian*                     g,
                 GridCartesian*                     g3d,
                 const unsigned int                 blockSize,
                 const unsigned int                 cacheSize,
                 unsigned int                       nt)
: dmfCase_(c), g_(g), g3d_(g3d), evec3d_(g3d), tmp3d_(g3d)
, nt_(nt), nd_(g->Nd()), bSize_(blockSize) , cSize_(cacheSize)
{
}

template <typename FImpl, typename Field, typename T, typename Tio>
void DmfComputation<FImpl,Field,T,Tio>
::execute(std::vector<A2AMatrixIo<Tio>>                     io_table,
          std::map<std::string, DistilVector&>              dv,
          std::map<std::string, DistillationNoise&>         n,
          std::vector<Gamma::Algebra>                       gamma,
          std::vector<ComplexField>                         ph,
          const unsigned int                                n_ext,
          const unsigned int                                n_str,
          std::map<std::string, unsigned int>               dil_size_ls,
          const unsigned int                                eff_nt,
          std::map<std::string, std::vector<unsigned int>>  timeDilSource,
          TimerArray*                                       tarray)
{
    bBuf_.resize(n_ext*n_str*eff_nt*bSize_*bSize_); //does Hadrons environment know about this?
    cBuf_.resize(n_ext*n_str*nt_*cSize_*cSize_);
    
    const unsigned int vol = g_->_gsites;
    std::string dmfcase = dmfCase_.at("left") + " " + dmfCase_.at("right");
    // computing mesonfield blocks and saving to disk
    for (auto& dtL : timeDilSource.at("left"))
    for (auto& dtR : timeDilSource.at("right"))
    {
        std::map<std::string,std::vector<unsigned int>> p = { {"left",{}} , {"right",{}}};
        for(auto s : sides_)
        {
            if(dmfCase_.at(s)=="phi")
            {
                p.at(s).resize(nt_);
                std::iota(std::begin(p.at(s)), std::end(p.at(s)), 0); //phi: filling with all time slices <-> intersects with non-empty
            }
            else
            {
                p.at(s) =  n.at(s).timeSlices(s=="left" ? dtL : dtR);
            }
        }

        std::vector<unsigned int> stInter;
        std::set_intersection(p.at("left").begin(), p.at("left").end(), 
                              p.at("right").begin(), p.at("right").end(),
                              std::back_inserter(stInter));

        if( !stInter.empty() ) // only execute rho rho case when partitions have at least one time slice in common
        {
            LOG(Message) << "################### dtL_" << dtL << " dtR_" << dtR << " ################### " << std::endl; 
            LOG(Message) << "At least one rho found. Time slices to be saved=" << stInter << "..." << std::endl;
            std::string datasetName = "dtL"+std::to_string(dtL)+"_dtR"+std::to_string(dtR);
            // LOG(Message) << "Computing dilution dataset " << datasetName << "..." << std::endl;

            unsigned int nblocki = dil_size_ls.at("left")/bSize_ + (((dil_size_ls.at("left") % bSize_) != 0) ? 1 : 0);
            unsigned int nblockj = dil_size_ls.at("right")/bSize_ + (((dil_size_ls.at("right") % bSize_) != 0) ? 1 : 0);

            // loop over blocls in the current time-dilution block
            for(unsigned int iblock=0 ; iblock<dil_size_ls.at("left") ; iblock+=bSize_) //set according to memory size
            for(unsigned int jblock=0 ; jblock<dil_size_ls.at("right") ; jblock+=bSize_)
            {
                unsigned int iblockSize = MIN(dil_size_ls.at("left")-iblock,bSize_);    // iblockSize is the size of the current block (indexed by i); N_i-i is the size of the eventual remainder block
                unsigned int jblockSize = MIN(dil_size_ls.at("right")-jblock,bSize_);
                A2AMatrixSet<Tio> block(bBuf_.data(), n_ext , n_str , eff_nt, iblockSize, jblockSize);

                LOG(Message) << "Distil matrix block " 
                << jblock/bSize_ + nblocki*iblock/bSize_ + 1 
                << "/" << nblocki*nblockj << " [" << iblock << " .. " 
                << iblock+iblockSize-1 << ", " << jblock << " .. " << jblock+jblockSize-1 << "]" 
                << std::endl;

                LOG(Message) << "Block size = "         << eff_nt*iblockSize*jblockSize*sizeof(Tio) << "MB/momentum/gamma" << std::endl;
                LOG(Message) << "Cache block size = "   << nt_*cSize_*cSize_*sizeof(T) << "MB/momentum/gamma" << std::endl;  //remember to change this in case I change chunk size from nt_ to something else

                double flops        = 0.0;
                double bytes        = 0.0;
                double time_kernel  = 0.0;
                double nodes        = g_->NodeCount();

                // loop over cache_ blocks in the current block
                for(unsigned int icache=0 ; icache<iblockSize ; icache+=cSize_)   //set according to cache_ size
                for(unsigned int jcache=0 ; jcache<jblockSize ; jcache+=cSize_)
                {
                    unsigned int icacheSize = MIN(iblockSize-icache,cSize_);      // icacheSize is the size of the current cache_ block (indexed by ii); N_ii-ii is the size of the remainder cache_ block
                    unsigned int jcacheSize = MIN(jblockSize-jcache,cSize_);
                    A2AMatrixSet<T> blockCache(cBuf_.data(), n_ext, n_str, nt_, icacheSize, jcacheSize);

                    double timer = 0.0;
                    tarray->startTimer("kernel");
                    // assuming certain indexation here! (dt must be the slowest index for this to work; otherwise will have to compute l/r block at each contraction)
                    unsigned int iDl = n.at("left").dilutionIndex(dtL,0,0) , iDr = n.at("right").dilutionIndex(dtR,0,0);
                    A2Autils<FImpl>::MesonField(blockCache, &dv.at("left")[iDl+iblock+icache], &dv.at("right")[iDr+jblock+jcache], gamma, ph, nd_ - 1, &timer);
                    tarray->stopTimer("kernel");
                    time_kernel += timer;

                    // nExt is currently # of momenta , nStr is # of gamma matrices
                    flops += vol*(2*8.0+6.0+8.0*n_ext)*icacheSize*jcacheSize*n_str;
                    bytes += vol*(12.0*sizeof(T))*icacheSize*jcacheSize
                            +  vol*(2.0*sizeof(T)*n_ext)*icacheSize*jcacheSize*n_str;

                    // loop through the cacheblock (inside them) and point blockCache to block
                    tarray->startTimer("cache copy");
                    if(dmfcase=="phi phi")
                    {
                        thread_for_collapse( 5, iExt ,n_ext,{
                        for(unsigned int iStr=0 ;iStr<n_str ; iStr++)
                        for(unsigned int t=0 ; t<nt_ ; t++)
                        for(unsigned int iicache=0 ; iicache<icacheSize ; iicache++)
                        for(unsigned int jjcache=0;  jjcache<jcacheSize ; jjcache++)
                        {
                            block(iExt,iStr,t,icache+iicache,jcache+jjcache) = blockCache(iExt,iStr,t,iicache,jjcache);
                        }
                        });
                    }
                    else
                    {
                        thread_for_collapse( 5, iExt ,n_ext,{
<<<<<<< HEAD
                        for(unsigned int iStr=0 ;iStr<n_str ; iStr++)
                        for(unsigned int it=0 ; it<stInter.size() ; it++)  //only wish to copy non-zero timeslices to block; guaranteed to fit because of neff = sup (partition sizes)
                        for(unsigned int iicache=0 ; iicache<icacheSize ; iicache++)
                        for(unsigned int jjcache=0;  jjcache<jcacheSize ; jjcache++)
                        {
                            block(iExt,iStr,it,icache+iicache,jcache+jjcache) = blockCache(iExt,iStr,stInter[it],iicache,jjcache);
                        }
                        });
=======
                        for(int iStr=0 ;iStr<n_str ; iStr++)
                        for(int it=0 ; it<stInter.size() ; it++)  //only wish to copy non-zero timeslices to block; guaranteed to fit because of neff = sup (partition sizes)
                        for(int iicache=0 ; iicache<icacheSize ; iicache++)
                        for(int jjcache=0;  jjcache<jcacheSize ; jjcache++)
			{
                            block(iExt,iStr,it,icache+iicache,jcache+jjcache) = blockCache(iExt,iStr,stInter[it],iicache,jjcache);
			}
			});
>>>>>>> 6927c0ca
                    }
                    tarray->stopTimer("cache copy");
                }

                LOG(Message) << "Kernel perf (flops) " << flops/time_kernel/1.0e3/nodes 
                            << " Gflop/s/node " << std::endl;
                LOG(Message) << "Kernel perf (read) " << bytes/time_kernel*0.000931322574615478515625/nodes //  1.0e6/1024/1024/1024/nodes
                            << " GB/s/node "  << std::endl;
                global_counter++;
                global_flops += flops/time_kernel/1.0e3/nodes ;
                global_bytes += bytes/time_kernel*0.000931322574615478515625/nodes ; // 1.0e6/1024/1024/1024/nodes

                // saving current block to disk
                LOG(Message) << "Writing block to disk" << std::endl;
                tarray->startTimer("IO: total");
                tarray->startTimer("IO: write block");
                double ioTime = -tarray->getDTimer("IO: write block");
    #ifdef HADRONS_A2AM_PARALLEL_IO
                //parallel io
                unsigned int inode = g_->ThisRank();
                unsigned int nnode = g_->RankCount(); 
                LOG(Message) << "Starting parallel IO. Rank count=" << nnode  << std::endl;
                g_->Barrier();
                for(unsigned int ies=inode ; ies<n_ext*n_str ; ies+=nnode){
                    unsigned int iExt = ies/n_str;
                    unsigned int iStr = ies%n_str;
                    if(iblock==0 && jblock==0){              // creates dataset only if it's the first block of the dataset
                        io_table[iStr + n_str*iExt].saveBlock(block, iExt , iStr , iblock, jblock, datasetName, cSize_);   //set surface chunk size as cSize_ (the chunk itself is 3D)
                    }
                    else{
                        io_table[iStr + n_str*iExt].saveBlock(block, iExt , iStr , iblock, jblock, datasetName);
                    }
                }
                g_->Barrier();
    #else
                // serial io, can remove later
                LOG(Message) << "Starting serial IO" << std::endl;
                for(unsigned int iExt=0; iExt<n_ext; iExt++)
                for(unsigned int iStr=0; iStr<n_str; iStr++)
                {
                    if(iblock==0 && jblock==0){              // creates dataset only if it's the first block of the dataset
                        matrixIoTable[iStr + n_str*iExt].saveBlock(block, iExt, iStr, iblock, jblock, datasetName, cSize_);   //set surface chunk size as cSize_ (the chunk itself is 3D)
                    }
                    else{
                        matrixIoTable[iStr + n_str*iExt].saveBlock(block, iExt, iStr, iblock, jblock, datasetName);
                    }
                }
    #endif
                tarray->stopTimer("IO: total");
                tarray->stopTimer("IO: write block");
                ioTime    += tarray->getDTimer("IO: write block");
                unsigned int bytesBlockSize  = static_cast<double>(n_ext*n_str*eff_nt*iblockSize*jblockSize*sizeof(Tio));
                LOG(Message)    << "HDF5 IO done " << sizeString(bytesBlockSize) << " in "
                                << ioTime  << " us (" 
                                << bytesBlockSize/ioTime*0.95367431640625 // 1.0e6/1024/1024
                                << " MB/s)" << std::endl;
            }
        }
    }
}

//############################
//# helper class implementation #
//############################
template <typename FImpl, typename Field>
DmfHelper<FImpl,Field>::DmfHelper(DistillationNoise & nl, DistillationNoise & nr, std::map<std::string,std::string> c)
: noiseTimeMapl_( timeSliceMap(nl) ) , noiseTimeMapr_( timeSliceMap(nr) ) , dmfCase_(c)
{
    nt_ = nr.getNt();
    nd_ = nr.getGrid()->Nd();
}

template <typename FImpl, typename Field>
unsigned int DmfHelper<FImpl,Field>::effTime(TimeSliceMap tmap)
{
    // assuming it's a rho
    // compute eff_nt (1<=eff_nt<=nt_), the time extensin in the final object when there's at least one rho involved
    unsigned int eff_nt = 1;
    for(auto &e : tmap)
        e.size() > eff_nt ? eff_nt = e.size() : 0;      //get the highest possible eff_nt from st
    return eff_nt;
}

template <typename FImpl, typename Field>
unsigned int DmfHelper<FImpl,Field>::computeEffTimeDimension()
{
    if(dmfCase_.at("left")=="rho" || dmfCase_.at("right")=="rho")
    {
        unsigned int left_neff = (dmfCase_.at("left")=="phi") ? 0  : effTime(noiseTimeMapl_);
        unsigned int right_neff = (dmfCase_.at("right")=="phi") ? 0 : effTime(noiseTimeMapr_);
        // std::cout << left_neff << " " << right_neff << std::endl;
        return MAX(left_neff,right_neff);    // if it's from phi (=0) it will be ignored by MAX
    }
    else
    {
        return nt_;
    }
}

template <typename FImpl, typename Field>
std::vector<std::vector<int>> DmfHelper<FImpl,Field>::parseNoisePairs(std::vector<std::string> inputN)
{
    std::vector<std::vector<int>> nPairs;
    nPairs.clear();
    for(auto &npair : inputN)
    {
        nPairs.push_back(strToVec<int>(npair));
        std::map<std::string, int>  noiseMapTemp = { {"left", nPairs.back()[0]} , {"right",nPairs.back()[1]} };
    }
    return(nPairs);
}

template <typename FImpl, typename Field>
void DmfHelper<FImpl,Field>::computePhase(std::vector<std::vector<RealF>> momenta, ComplexField &coor, std::vector<int> dim, std::vector<ComplexField> &phase)
{
    Complex           i(0.0,1.0);
    for (unsigned int j = 0; j < momenta.size(); ++j)
    {
        phase[j] = Zero();
        for(unsigned int mu = 0; mu < momenta[j].size(); mu++)
        {
            LatticeCoordinate(coor, mu);
            phase[j] = phase[j] + (momenta[j][mu]/dim[mu])*coor;
        }
        phase[j] = exp((Real)(2*M_PI)*i*phase[j]);
    }
}

template <typename FImpl, typename Field>
TimeSliceMap DmfHelper<FImpl,Field>::timeSliceMap(DistillationNoise & n)
{
    TimeSliceMap m;
    for(unsigned int it=0 ; it<n.dilutionSize(Index::t) ; it++)
    {
        std::vector<unsigned int> temp = n.timeSlices(it);
        m.push_back(temp);
    }
    return m;
}

// auxiliar temporary printing function
static void printMap(TimeSliceMap &m)
{
    for(auto& d : m)
    {
        for(auto& t : d)
        {
            std::cout << t << " ";
        }
        std::cout << std::endl;
    }
    std::cout << std::endl;
}

END_MODULE_NAMESPACE
END_HADRONS_NAMESPACE

#endif<|MERGE_RESOLUTION|>--- conflicted
+++ resolved
@@ -315,7 +315,6 @@
                     else
                     {
                         thread_for_collapse( 5, iExt ,n_ext,{
-<<<<<<< HEAD
                         for(unsigned int iStr=0 ;iStr<n_str ; iStr++)
                         for(unsigned int it=0 ; it<stInter.size() ; it++)  //only wish to copy non-zero timeslices to block; guaranteed to fit because of neff = sup (partition sizes)
                         for(unsigned int iicache=0 ; iicache<icacheSize ; iicache++)
@@ -324,16 +323,6 @@
                             block(iExt,iStr,it,icache+iicache,jcache+jjcache) = blockCache(iExt,iStr,stInter[it],iicache,jjcache);
                         }
                         });
-=======
-                        for(int iStr=0 ;iStr<n_str ; iStr++)
-                        for(int it=0 ; it<stInter.size() ; it++)  //only wish to copy non-zero timeslices to block; guaranteed to fit because of neff = sup (partition sizes)
-                        for(int iicache=0 ; iicache<icacheSize ; iicache++)
-                        for(int jjcache=0;  jjcache<jcacheSize ; jjcache++)
-			{
-                            block(iExt,iStr,it,icache+iicache,jcache+jjcache) = blockCache(iExt,iStr,stInter[it],iicache,jjcache);
-			}
-			});
->>>>>>> 6927c0ca
                     }
                     tarray->stopTimer("cache copy");
                 }
