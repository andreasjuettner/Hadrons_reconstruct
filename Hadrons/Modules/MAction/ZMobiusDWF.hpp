/*************************************************************************************

Grid physics library, www.github.com/paboyle/Grid 

Source file: Hadrons/Modules/MAction/ZMobiusDWF.hpp

Copyright (C) 2015-2019

Author: Antonin Portelli <antonin.portelli@me.com>

This program is free software; you can redistribute it and/or modify
it under the terms of the GNU General Public License as published by
the Free Software Foundation; either version 2 of the License, or
(at your option) any later version.

This program is distributed in the hope that it will be useful,
but WITHOUT ANY WARRANTY; without even the implied warranty of
MERCHANTABILITY or FITNESS FOR A PARTICULAR PURPOSE.  See the
GNU General Public License for more details.

You should have received a copy of the GNU General Public License along
with this program; if not, write to the Free Software Foundation, Inc.,
51 Franklin Street, Fifth Floor, Boston, MA 02110-1301 USA.

See the full license in the file "LICENSE" in the top level distribution directory
*************************************************************************************/
/*  END LEGAL */
#ifndef Hadrons_MAction_ZMobiusDWF_hpp_
#define Hadrons_MAction_ZMobiusDWF_hpp_

#include <Hadrons/Global.hpp>
#include <Hadrons/Module.hpp>
#include <Hadrons/ModuleFactory.hpp>

BEGIN_HADRONS_NAMESPACE

/******************************************************************************
 *                      z-Mobius domain-wall fermion action                   *
 ******************************************************************************/
BEGIN_MODULE_NAMESPACE(MAction)

class ZMobiusDWFPar: Serializable
{
public:
    GRID_SERIALIZABLE_CLASS_MEMBERS(ZMobiusDWFPar,
                                    std::string                      , gauge,
                                    unsigned int                     , Ls,
                                    double                           , mass,
                                    double                           , M5,
                                    double                           , b,
                                    double                           , c,
                                    std::vector<std::complex<double> >, omega,
                                    std::string                      , boundary,
                                    std::string                      , twist);
};

template <typename FImpl>
class TZMobiusDWF: public Module<ZMobiusDWFPar>
{
public:
    FERM_TYPE_ALIASES(FImpl,);
public:
    // constructor
    TZMobiusDWF(const std::string name);
    // destructor
    virtual ~TZMobiusDWF(void) {};
    // dependency relation
    virtual std::vector<std::string> getInput(void);
    virtual std::vector<std::string> getOutput(void);
    // setup
    virtual void setup(void);
    // execution
    virtual void execute(void);
};

MODULE_REGISTER_TMP(ZMobiusDWF, TZMobiusDWF<ZFIMPL>, MAction);
#ifdef GRID_DEFAULT_PRECISION_DOUBLE
MODULE_REGISTER_TMP(ZMobiusDWFF, TZMobiusDWF<ZFIMPLF>, MAction);
#endif

/******************************************************************************
 *                     TZMobiusDWF implementation                             *
 ******************************************************************************/
// constructor /////////////////////////////////////////////////////////////////
template <typename FImpl>
TZMobiusDWF<FImpl>::TZMobiusDWF(const std::string name)
: Module<ZMobiusDWFPar>(name)
{}

// dependencies/products ///////////////////////////////////////////////////////
template <typename FImpl>
std::vector<std::string> TZMobiusDWF<FImpl>::getInput(void)
{
    std::vector<std::string> in = {par().gauge};
    
    return in;
}

template <typename FImpl>
std::vector<std::string> TZMobiusDWF<FImpl>::getOutput(void)
{
    std::vector<std::string> out = {getName()};
    
    return out;
}

// setup ///////////////////////////////////////////////////////////////////////
template <typename FImpl>
void TZMobiusDWF<FImpl>::setup(void)
{
    LOG(Message) << "Setting up z-Mobius domain wall fermion matrix with m= "
                 << par().mass << ", M5= " << par().M5 << ", Ls= " << par().Ls 
                 << ", b= " << par().b << ", c= " << par().c
                 << " using gauge field '" << par().gauge << "'"
                 << std::endl;
    LOG(Message) << "Omegas: " << std::endl;
    for (unsigned int i = 0; i < par().omega.size(); ++i)
    {
        LOG(Message) << "  omega[" << i << "]= " << par().omega[i] << std::endl;
    }

    auto &U    = envGet(GaugeField, par().gauge);
    auto &g4   = *envGetGrid(FermionField);
    auto &grb4 = *envGetRbGrid(FermionField);
    auto &g5   = *envGetGrid(FermionField, par().Ls);
    auto &grb5 = *envGetRbGrid(FermionField, par().Ls);
    auto omega = par().omega;
    typename ZMobiusFermion<FImpl>::ImplParams implParams;
<<<<<<< HEAD
    implParams.boundary_phases = strToVec<Complex>(par().boundary);
    implParams.twist_n_2pi_L   = strToVec<Real>(par().twist);
    
    assert(par().Ls==omega.size());
    int Ls=par().Ls;
    std::vector<ComplexD> _omega(Ls);
    for(int i=0;i<Ls;i++){
      _omega[i] = omega[i];
    }
    envCreateDerived(FMat, ZMobiusFermion<FImpl>, getName(), par().Ls,
		     U, g5, grb5, g4, grb4, 
		     par().mass, par().M5, 
		     _omega, par().b, par().c, implParams);

    /*
  ZMobiusFermion(GaugeField &_Umu,
		 GridCartesian         &FiveDimGrid,
		 GridRedBlackCartesian &FiveDimRedBlackGrid,
		 GridCartesian         &FourDimGrid,
		 GridRedBlackCartesian &FourDimRedBlackGrid,
		 RealD _mass,RealD _M5,
		 std::vector<ComplexD> &gamma, RealD b,RealD c,const ImplParams &p= ImplParams()) : 
    */

=======
    if (!par().boundary.empty())
    {
        implParams.boundary_phases = strToVec<Complex>(par().boundary);
    }
    if (!par().twist.empty())
    {
        implParams.twist_n_2pi_L   = strToVec<Real>(par().twist);
    }
    LOG(Message) << "Fermion boundary conditions: " << implParams.boundary_phases
                 << std::endl;
    LOG(Message) << "Twists: " << implParams.twist_n_2pi_L
                 << std::endl;
    if (implParams.boundary_phases.size() != env().getNd())
    {
        HADRONS_ERROR(Size, "Wrong number of boundary phase");
    }
    if (implParams.twist_n_2pi_L.size() != env().getNd())
    {
        HADRONS_ERROR(Size, "Wrong number of twist");
    }
    envCreateDerived(FMat, ZMobiusFermion<FImpl>, getName(), par().Ls, U, g5,
                     grb5, g4, grb4, par().mass, par().M5, omega,
                     par().b, par().c, implParams);
>>>>>>> 0daca6e1
}

// execution ///////////////////////////////////////////////////////////////////
template <typename FImpl>
void TZMobiusDWF<FImpl>::execute(void)
{}

END_MODULE_NAMESPACE

END_HADRONS_NAMESPACE

#endif // Hadrons_MAction_ZMobiusDWF_hpp_<|MERGE_RESOLUTION|>--- conflicted
+++ resolved
@@ -126,10 +126,27 @@
     auto &grb5 = *envGetRbGrid(FermionField, par().Ls);
     auto omega = par().omega;
     typename ZMobiusFermion<FImpl>::ImplParams implParams;
-<<<<<<< HEAD
-    implParams.boundary_phases = strToVec<Complex>(par().boundary);
-    implParams.twist_n_2pi_L   = strToVec<Real>(par().twist);
     
+
+    if (!par().boundary.empty())
+    {
+        implParams.boundary_phases = strToVec<Complex>(par().boundary);
+    }
+    if (!par().twist.empty())
+    {
+        implParams.twist_n_2pi_L   = strToVec<Real>(par().twist);
+    }
+    LOG(Message) << "Fermion boundary conditions: " << implParams.boundary_phases << std::endl;
+    LOG(Message) << "Twists: " << implParams.twist_n_2pi_L << std::endl;
+    if (implParams.boundary_phases.size() != env().getNd())
+    {
+        HADRONS_ERROR(Size, "Wrong number of boundary phase");
+    }
+    if (implParams.twist_n_2pi_L.size() != env().getNd())
+    {
+        HADRONS_ERROR(Size, "Wrong number of twist");
+    }
+
     assert(par().Ls==omega.size());
     int Ls=par().Ls;
     std::vector<ComplexD> _omega(Ls);
@@ -140,42 +157,6 @@
 		     U, g5, grb5, g4, grb4, 
 		     par().mass, par().M5, 
 		     _omega, par().b, par().c, implParams);
-
-    /*
-  ZMobiusFermion(GaugeField &_Umu,
-		 GridCartesian         &FiveDimGrid,
-		 GridRedBlackCartesian &FiveDimRedBlackGrid,
-		 GridCartesian         &FourDimGrid,
-		 GridRedBlackCartesian &FourDimRedBlackGrid,
-		 RealD _mass,RealD _M5,
-		 std::vector<ComplexD> &gamma, RealD b,RealD c,const ImplParams &p= ImplParams()) : 
-    */
-
-=======
-    if (!par().boundary.empty())
-    {
-        implParams.boundary_phases = strToVec<Complex>(par().boundary);
-    }
-    if (!par().twist.empty())
-    {
-        implParams.twist_n_2pi_L   = strToVec<Real>(par().twist);
-    }
-    LOG(Message) << "Fermion boundary conditions: " << implParams.boundary_phases
-                 << std::endl;
-    LOG(Message) << "Twists: " << implParams.twist_n_2pi_L
-                 << std::endl;
-    if (implParams.boundary_phases.size() != env().getNd())
-    {
-        HADRONS_ERROR(Size, "Wrong number of boundary phase");
-    }
-    if (implParams.twist_n_2pi_L.size() != env().getNd())
-    {
-        HADRONS_ERROR(Size, "Wrong number of twist");
-    }
-    envCreateDerived(FMat, ZMobiusFermion<FImpl>, getName(), par().Ls, U, g5,
-                     grb5, g4, grb4, par().mass, par().M5, omega,
-                     par().b, par().c, implParams);
->>>>>>> 0daca6e1
 }
 
 // execution ///////////////////////////////////////////////////////////////////
