/*
 * Bilinear.hpp, part of Hadrons (https://github.com/aportelli/Hadrons)
 *
 * Copyright (C) 2015 - 2022
 *
 * Author: Antonin Portelli <antonin.portelli@me.com>
 * Author: Julia Kettle J.R.Kettle-2@sms.ed.ac.uk
 * Author: Peter Boyle <paboyle@ph.ed.ac.uk>
 * Author: Fabian Joswig <fabian.joswig@wwu.de>
 * Author: Felix Erben <felix.erben@ed.ac.uk>
 *
 * Hadrons is free software: you can redistribute it and/or modify
 * it under the terms of the GNU General Public License as published by
 * the Free Software Foundation, either version 2 of the License, or
 * (at your option) any later version.
 *
 * Hadrons is distributed in the hope that it will be useful,
 * but WITHOUT ANY WARRANTY; without even the implied warranty of
 * MERCHANTABILITY or FITNESS FOR A PARTICULAR PURPOSE.  See the
 * GNU General Public License for more details.
 *
 * You should have received a copy of the GNU General Public License
 * along with Hadrons.  If not, see <http://www.gnu.org/licenses/>.
 *
 * See the full license in the file "LICENSE" in the top level distribution
 * directory.
 */

/*  END LEGAL */

#ifndef Hadrons_Bilinear_hpp_
#define Hadrons_Bilinear_hpp_

#include <Hadrons/Global.hpp>
#include <Hadrons/Module.hpp>
#include <Hadrons/ModuleFactory.hpp>
#include <Hadrons/Modules/MNPR/NPRUtils.hpp>

BEGIN_HADRONS_NAMESPACE

/******************************************************************************
 *                                TBilinear                                       *
        Performs bilinear contractions of the type tr[g5*adj(qOut')*g5*G*qIn']
        Suitable for non exceptional momenta in Rome-Southampton NPR

Compute the bilinear vertex needed for the NPR.
V(G) = sum_x  [ g5 * adj(S'(x,p2)) * g5 * G * S'(x,p1) ]_{si,sj,ci,cj}
G is one of the 16 gamma vertices [I,gmu,g5,g5gmu,sig(mu,nu)]

        * G
       / \
    p1/   \p2
     /     \
    /       \

Returns a spin-colour matrix, with indices si,sj, ci,cj

Conventions:
p1 - incoming momenta
p2 - outgoing momenta
**************************************************************************/
BEGIN_MODULE_NAMESPACE(MNPR)

class BilinearPar: Serializable
{
public:
    GRID_SERIALIZABLE_CLASS_MEMBERS(BilinearPar,
                                    std::string,    qIn,
                                    std::string,    qOut,
                                    std::string,    pIn,
                                    std::string,    pOut,
                                    std::string,    output);
};

template <typename FImpl>
class TBilinear: public Module<BilinearPar>
{
public:
    FERM_TYPE_ALIASES(FImpl,);
    class Metadata: Serializable
    {
    public:
        GRID_SERIALIZABLE_CLASS_MEMBERS(Metadata,
                                        Gamma::Algebra, gamma,
                                        std::string,  pIn,
                                        std::string,  pOut);
    };
    typedef Correlator<Metadata, SpinColourMatrix> Result;
public:
    // constructor
    TBilinear(const std::string name);
    // destructor
    virtual ~TBilinear(void) {};
    // dependencies/products
    virtual std::vector<std::string> getInput(void);
    virtual std::vector<std::string> getOutput(void);
    // setup
    virtual void setup(void);
    // execution
    virtual void execute(void);
};

MODULE_REGISTER_TMP(Bilinear, ARG(TBilinear<FIMPL>), MNPR);

/******************************************************************************
 *                           TBilinear implementation                            *
 ******************************************************************************/
// constructor /////////////////////////////////////////////////////////////////
template <typename FImpl>
TBilinear<FImpl>::TBilinear(const std::string name)
: Module<BilinearPar>(name)
{}

// setup ///////////////////////////////////////////////////////////////////////
template <typename FImpl>
void TBilinear<FImpl>::setup(void)
{
    LOG(Message) << "Running setup for Bilinear" << std::endl;

    envTmpLat(PropagatorField, "qIn_phased");
    envTmpLat(PropagatorField, "qOut_phased");
    envTmpLat(PropagatorField, "lret");
    envTmpLat(ComplexField, "pDotXIn");
    envTmpLat(ComplexField, "pDotXOut");
    envTmpLat(ComplexField, "xMu");
}

// dependencies/products ///////////////////////////////////////////////////////
template <typename FImpl>
std::vector<std::string> TBilinear<FImpl>::getInput(void)
{
    std::vector<std::string> input = {par().qIn, par().qOut};

    return input;
}

template <typename FImpl>
std::vector<std::string> TBilinear<FImpl>::getOutput(void)
{
    std::vector<std::string> out = {};

    return out;
}

template <typename FImpl>
void TBilinear<FImpl>::execute(void)
{

    LOG(Message) << "Computing bilinear contractions '" << getName() << "' using"
                 << " propagators '" << par().qIn << "' and '" << par().qOut << "'"
                 << std::endl;

    // Propagators
    auto  &qIn    = envGet(PropagatorField, par().qIn);
    auto  &qOut   = envGet(PropagatorField, par().qOut);
    envGetTmp(PropagatorField, qIn_phased);
    envGetTmp(PropagatorField, qOut_phased);
    envGetTmp(PropagatorField, lret);
    envGetTmp(ComplexField, pDotXIn);
    envGetTmp(ComplexField, pDotXOut);
    envGetTmp(ComplexField, xMu);

    // momentum on legs
    std::vector<Real>           pIn  = strToVec<Real>(par().pIn),
	                        pOut = strToVec<Real>(par().pOut);
    Coordinate                  latt_size = GridDefaultLatt();
    Gamma                       g5(Gamma::Algebra::Gamma5);
    Complex                     Ci(0.0,1.0);
    std::vector<Result>         result;
    Result                      r;

    Real volume = 1.0;
    for (int mu = 0; mu < Nd; mu++) {
        volume *= latt_size[mu];
    }

    NPRUtils<FImpl>::dot(pDotXIn,pIn);
    qIn_phased  = qIn  * exp(-Ci * pDotXIn);
    NPRUtils<FImpl>::dot(pDotXOut,pOut);
    qOut_phased = qOut * exp(-Ci * pDotXOut);

    r.info.pIn  = par().pIn;
    r.info.pOut = par().pOut;
    for (auto &G: Gamma::gall)
    {
        r.info.gamma = G.g;
<<<<<<< HEAD
        lret = g5 * adj(qOut_phased) * g5 * G * qIn_phased;
        r.corr.push_back( (1.0 / volume) * sum_large(lret) );
=======
        r.corr.push_back( (1.0 / volume) * sum_large(g5 * adj(qOut_phased) * g5 * G * qIn_phased) );
>>>>>>> b06e1534
        result.push_back(r);
        r.corr.erase(r.corr.begin());
    }

    //////////////////////////////////////////////////
    saveResult(par().output, "Bilinear", result);
    LOG(Message) << "Complete. Writing results to " << par().output << std::endl;
}

END_MODULE_NAMESPACE

END_HADRONS_NAMESPACE

#endif // Hadrons_Bilinear_hpp_<|MERGE_RESOLUTION|>--- conflicted
+++ resolved
@@ -184,12 +184,8 @@
     for (auto &G: Gamma::gall)
     {
         r.info.gamma = G.g;
-<<<<<<< HEAD
         lret = g5 * adj(qOut_phased) * g5 * G * qIn_phased;
         r.corr.push_back( (1.0 / volume) * sum_large(lret) );
-=======
-        r.corr.push_back( (1.0 / volume) * sum_large(g5 * adj(qOut_phased) * g5 * G * qIn_phased) );
->>>>>>> b06e1534
         result.push_back(r);
         r.corr.erase(r.corr.begin());
     }
