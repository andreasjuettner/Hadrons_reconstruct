/*
 * Meson.hpp, part of Hadrons (https://github.com/aportelli/Hadrons)
 *
 * Copyright (C) 2015 - 2020
 *
 * Author: Antonin Portelli <antonin.portelli@me.com>
 * Author: Fionn O hOgain <fionn.o.hogain@ed.ac.uk>
 * Author: Lanny91 <andrew.lawson@gmail.com>
 * Author: Vera Guelpers <vmg1n14@soton.ac.uk>
 *
 * Hadrons is free software: you can redistribute it and/or modify
 * it under the terms of the GNU General Public License as published by
 * the Free Software Foundation, either version 2 of the License, or
 * (at your option) any later version.
 *
 * Hadrons is distributed in the hope that it will be useful,
 * but WITHOUT ANY WARRANTY; without even the implied warranty of
 * MERCHANTABILITY or FITNESS FOR A PARTICULAR PURPOSE.  See the
 * GNU General Public License for more details.
 *
 * You should have received a copy of the GNU General Public License
 * along with Hadrons.  If not, see <http://www.gnu.org/licenses/>.
 *
 * See the full license in the file "LICENSE" in the top level distribution 
 * directory.
 */

/*  END LEGAL */

#ifndef Hadrons_MContraction_Meson_hpp_
#define Hadrons_MContraction_Meson_hpp_

#include <Hadrons/Global.hpp>
#include <Hadrons/Module.hpp>
#include <Hadrons/ModuleFactory.hpp>
<<<<<<< HEAD
#include <Hadrons/TimerArray.hpp>
=======
#include <Hadrons/Serialization.hpp>
>>>>>>> 40f9661c

BEGIN_HADRONS_NAMESPACE

/*
 
 Meson contractions
 -----------------------------
 
 * options:
 - q1: input propagator 1 (string)
 - q2: input propagator 2 (string)
 - gammas: gamma products to insert at sink & source, pairs of gamma matrices 
           (space-separated strings) in round brackets (i.e. (g_sink g_src)),
           in a sequence (e.g. "(Gamma5 Gamma5)(Gamma5 GammaT)").

           Special values: "all" - perform all possible contractions.
 - sink: module to compute the sink to use in contraction (string).
*/

/******************************************************************************
 *                                TMeson                                       *
 ******************************************************************************/
BEGIN_MODULE_NAMESPACE(MContraction)

typedef std::pair<Gamma::Algebra, Gamma::Algebra> GammaPair;

class MesonPar: Serializable
{
public:
    GRID_SERIALIZABLE_CLASS_MEMBERS(MesonPar,
                                    std::string, q1,
                                    std::string, q2,
                                    std::string, gammas,
                                    std::string, sink,
                                    std::string, output);
};

template <typename FImpl1, typename FImpl2>
class TMeson: public Module<MesonPar>
{
public:
    FERM_TYPE_ALIASES(FImpl1, 1);
    FERM_TYPE_ALIASES(FImpl2, 2);
    BASIC_TYPE_ALIASES(ScalarImplCR, Scalar);
    SINK_TYPE_ALIASES(Scalar);
    class Result: Serializable
    {
    public:
        GRID_SERIALIZABLE_CLASS_MEMBERS(Result,
                                        Gamma::Algebra, gamma_snk,
                                        Gamma::Algebra, gamma_src,
                                        std::vector<Complex>, corr);
    };
public:
    // constructor
    TMeson(const std::string name);
    // destructor
    virtual ~TMeson(void) {};
    // parse arguments
    virtual int parseGammaString(std::map<Gamma::Algebra, std::vector<Gamma::Algebra>> &gammaMap);
    // dependencies/products
    virtual std::vector<std::string> getInput(void);
    virtual std::vector<std::string> getOutput(void);
    virtual std::vector<std::string> getOutputFiles(void);
protected:
    // execution
    virtual void setup(void);
    // execution
    virtual void execute(void);
};

MODULE_REGISTER_TMP(Meson, ARG(TMeson<FIMPL, FIMPL>), MContraction);

/******************************************************************************
 *                           TMeson implementation                            *
 ******************************************************************************/
// constructor /////////////////////////////////////////////////////////////////
template <typename FImpl1, typename FImpl2>
TMeson<FImpl1, FImpl2>::TMeson(const std::string name)
: Module<MesonPar>(name)
{}

// parse arguments /////////////////////////////////////////////////////////////
template <typename FImpl1, typename FImpl2>
int TMeson<FImpl1, FImpl2>::parseGammaString(std::map<Gamma::Algebra, std::vector<Gamma::Algebra>> &gammaMap)
{
    // Determine gamma matrices to insert at source/sink.
    int nGammaPairs=0;
    if (par().gammas.compare("all") == 0)
    {
        for (Gamma gammaA: Gamma::gall) {
            std::vector<Gamma::Algebra> gMapTmp;
            for (Gamma gammaB: Gamma::gall) {      
                gMapTmp.push_back(gammaB.g);
                nGammaPairs++;
            }
            gammaMap[gammaA.g]=gMapTmp;
        }
    }
    else
    {
        // Parse individual contractions from input string.
        std::vector<GammaPair> tmp;
        tmp = strToVec<GammaPair>(par().gammas);
        // assert that only legal Gamma matrices are used
        for (unsigned int j = 0; j < tmp.size(); j++)
        {
            if( (tmp[j].first==Gamma::Algebra::undef) ||  (tmp[j].second==Gamma::Algebra::undef) )
            {
                HADRONS_ERROR(Argument, "Wrong Argument for Gamma matrices. " + par().gammas); 
            }
        }
        for (Gamma gammaA: Gamma::gall) {
            std::vector<Gamma::Algebra> gMapTmp;
            for (unsigned int j = 0; j < tmp.size(); j++)
            {
                if(tmp[j].first==gammaA.g)
                {
                    gMapTmp.push_back(tmp[j].second);
                    nGammaPairs++;
                }
            }
            gammaMap[gammaA.g]=gMapTmp;
        }
    }

    return nGammaPairs; 
}

// dependencies/products ///////////////////////////////////////////////////////
template <typename FImpl1, typename FImpl2>
std::vector<std::string> TMeson<FImpl1, FImpl2>::getInput(void)
{
    std::vector<std::string> input = {par().q1, par().q2, par().sink};
    
    return input;
}

template <typename FImpl1, typename FImpl2>
std::vector<std::string> TMeson<FImpl1, FImpl2>::getOutput(void)
{
    std::vector<std::string> output = {getName()};
    
    return output;
}

template <typename FImpl1, typename FImpl2>
std::vector<std::string> TMeson<FImpl1, FImpl2>::getOutputFiles(void)
{
    std::vector<std::string> output = {resultFilename(par().output)};
    
    return output;
}

// execution ///////////////////////////////////////////////////////////////////
template <typename FImpl1, typename FImpl2>
void TMeson<FImpl1, FImpl2>::setup(void)
{
    envTmpLat(LatticeComplex, "c");
<<<<<<< HEAD
    envTmpLat(LatticePropagator, "q1Gq2");
=======
    envCreate(HadronsSerializable, getName(), 1, 0);
>>>>>>> 40f9661c
}

// execution ///////////////////////////////////////////////////////////////////
#define mesonConnected(q1, q2, gSnk, gSrc) \
(g5*(gSnk))*(q1)*(adj(gSrc)*g5)*adj(q2)

#define mesonConnected1(q1, q2, gSnk) \
adj(q2)*(g5*(gSnk))*(q1)

#define mesonConnected2(q, gSrc) \
(q)*(adj(gSrc)*g5)

template <typename FImpl1, typename FImpl2>
void TMeson<FImpl1, FImpl2>::execute(void)
{
    LOG(Message) << "Computing meson contractions '" << getName() << "' using"
                 << " quarks '" << par().q1 << "' and '" << par().q2 << "'"
                 << std::endl;
    
    std::vector<TComplex>  buf;
    std::vector<Result>    result;
    Gamma                  g5(Gamma::Algebra::Gamma5);
    std::vector<GammaPair> gammaList;
    int                    nt = env().getDim(Tp);

    std::map<Gamma::Algebra, std::vector<Gamma::Algebra>> gammaMap;
    int nGammas = parseGammaString(gammaMap);
    result.resize(nGammas);
    for (unsigned int i = 0; i < result.size(); ++i)
    {
        result[i].corr.resize(nt);
    }
    if (envHasType(SlicedPropagator1, par().q1) and
        envHasType(SlicedPropagator2, par().q2))
    {
        auto &q1 = envGet(SlicedPropagator1, par().q1);
        auto &q2 = envGet(SlicedPropagator2, par().q2);
        
        LOG(Message) << "(propagator already sinked)" << std::endl;
        for (unsigned int i = 0; i < result.size(); ++i)
        {
            Gamma gSnk(gammaList[i].first);
            Gamma gSrc(gammaList[i].second);
            
            for (unsigned int t = 0; t < nt; ++t)
            {
                result[i].corr[t] = TensorRemove(trace(mesonConnected(q1[t], q2[t], gSnk, gSrc)));
            }
        }
    }
    else
    {
        auto &q1 = envGet(PropagatorField1, par().q1);
        auto &q2 = envGet(PropagatorField2, par().q2);
        
        envGetTmp(LatticeComplex, c);
        envGetTmp(LatticePropagator, q1Gq2);
        LOG(Message) << "(using sink '" << par().sink << "')" << std::endl;
        unsigned int i = 0;
        for(auto &ss: gammaMap)
        {
            Gamma::Algebra gammaSink = ss.first;
            Gamma gSnk(gammaSink);
            startTimer("mesonConnectedSnk");
            q1Gq2 = mesonConnected1(q1,q2,gSnk);
            stopTimer("mesonConnectedSnk");
            for (Gamma::Algebra &gammaSource: ss.second)
            {
                Gamma gSrc(gammaSource);
                std::string ns;
                    
                ns = vm().getModuleNamespace(env().getObjectModule(par().sink));
                if (ns == "MSource")
                {
                    PropagatorField1 &sink = envGet(PropagatorField1, par().sink);
                    
                    startTimer("mesonConnected");
                    c = trace(mesonConnected2(q1Gq2, gSrc)*sink);
                    stopTimer("mesonConnected");
                    startTimer("sliceSum");
                    sliceSum(c, buf, Tp);
                    stopTimer("sliceSum");
                }
                else if (ns == "MSink")
                {
                    SinkFnScalar &sink = envGet(SinkFnScalar, par().sink);
                    
                    startTimer("mesonConnected");
                    c   = trace(mesonConnected2(q1Gq2, gSrc));
                    stopTimer("mesonConnected");
                    startTimer("sliceSum");
                    buf = sink(c);
                    stopTimer("sliceSum");
                }
                for (unsigned int t = 0; t < buf.size(); ++t)
                {
                    result[i].corr[t] = TensorRemove(buf[t]);
                }
                result[i].gamma_snk = gSnk.g;
                result[i].gamma_src = gSrc.g;
                i++;
            }
        }
    }
    startTimer("I/O");
    saveResult(par().output, "meson", result);
<<<<<<< HEAD
    stopTimer("I/O");
=======
    auto &out = envGet(HadronsSerializable, getName());
    out = result;
>>>>>>> 40f9661c
}

END_MODULE_NAMESPACE

END_HADRONS_NAMESPACE

#endif // Hadrons_MContraction_Meson_hpp_<|MERGE_RESOLUTION|>--- conflicted
+++ resolved
@@ -33,11 +33,8 @@
 #include <Hadrons/Global.hpp>
 #include <Hadrons/Module.hpp>
 #include <Hadrons/ModuleFactory.hpp>
-<<<<<<< HEAD
 #include <Hadrons/TimerArray.hpp>
-=======
 #include <Hadrons/Serialization.hpp>
->>>>>>> 40f9661c
 
 BEGIN_HADRONS_NAMESPACE
 
@@ -197,11 +194,8 @@
 void TMeson<FImpl1, FImpl2>::setup(void)
 {
     envTmpLat(LatticeComplex, "c");
-<<<<<<< HEAD
     envTmpLat(LatticePropagator, "q1Gq2");
-=======
     envCreate(HadronsSerializable, getName(), 1, 0);
->>>>>>> 40f9661c
 }
 
 // execution ///////////////////////////////////////////////////////////////////
@@ -308,12 +302,9 @@
     }
     startTimer("I/O");
     saveResult(par().output, "meson", result);
-<<<<<<< HEAD
     stopTimer("I/O");
-=======
     auto &out = envGet(HadronsSerializable, getName());
     out = result;
->>>>>>> 40f9661c
 }
 
 END_MODULE_NAMESPACE
