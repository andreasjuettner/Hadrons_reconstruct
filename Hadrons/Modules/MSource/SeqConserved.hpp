/*
 * SeqConserved.hpp, part of Hadrons (https://github.com/aportelli/Hadrons)
 *
 * Copyright (C) 2015 - 2020
 *
 * Author: Antonin Portelli <antonin.portelli@me.com>
 * Author: Lanny91 <andrew.lawson@gmail.com>
 * Author: Peter Boyle <paboyle@ph.ed.ac.uk>
 * Author: Vera Guelpers <vmg1n14@soton.ac.uk>
 * Author: fionnoh <fionnoh@gmail.com>
 *
 * Hadrons is free software: you can redistribute it and/or modify
 * it under the terms of the GNU General Public License as published by
 * the Free Software Foundation, either version 2 of the License, or
 * (at your option) any later version.
 *
 * Hadrons is distributed in the hope that it will be useful,
 * but WITHOUT ANY WARRANTY; without even the implied warranty of
 * MERCHANTABILITY or FITNESS FOR A PARTICULAR PURPOSE.  See the
 * GNU General Public License for more details.
 *
 * You should have received a copy of the GNU General Public License
 * along with Hadrons.  If not, see <http://www.gnu.org/licenses/>.
 *
 * See the full license in the file "LICENSE" in the top level distribution 
 * directory.
 */

/*  END LEGAL */

#ifndef Hadrons_MSource_SeqConserved_hpp_
#define Hadrons_MSource_SeqConserved_hpp_

#include <Hadrons/Global.hpp>
#include <Hadrons/Module.hpp>
#include <Hadrons/ModuleFactory.hpp>

BEGIN_HADRONS_NAMESPACE

/*
 
 Sequential source with insertion of conserved current. 
 Additionally optional insertion of a photon field A_\mu(x).
 -----------------------------
 * src_x = sum_{mu=mu_min}^{mu_max} 
     q_x * theta(x_3 - tA) * theta(tB - x_3) * J_mu * exp(i x.mom) (* A_\mu(x))
 
 * options:
 - q: input propagator (string)
 - action: fermion action used for propagator q (string)
 - tA: begin timeslice (integer)
 - tB: end timesilce (integer)
 - curr_type: type of conserved current to insert (Current)
 - mu_min: begin Lorentz Index (integer)
 - mu_max: end Lorentz Index (integer)
 - mom: momentum insertion, space-separated float sequence (e.g ".1 .2 1. 0.")
 - photon: optional photon field (string)
 
 */

/******************************************************************************
 *                              SeqConserved                                  *
 ******************************************************************************/
BEGIN_MODULE_NAMESPACE(MSource)

class SeqConservedPar: Serializable
{
public:
    GRID_SERIALIZABLE_CLASS_MEMBERS(SeqConservedPar,
                                    std::string,  q,
                                    std::string,  action,
                                    std::string,  source,
                                    unsigned int, tA,
                                    unsigned int, tB,
                                    Current,      curr_type,
                                    unsigned int, mu_min,
                                    unsigned int, mu_max,
                                    std::string,  mom,
                                    std::string,  photon);
};

template <typename FImpl>
class TSeqConserved: public Module<SeqConservedPar>
{
public:
    FERM_TYPE_ALIASES(FImpl,);
public:
    typedef PhotonR::GaugeField     EmField;
public:
    // constructor
    TSeqConserved(const std::string name);
    // destructor
    virtual ~TSeqConserved(void) {};
    // dependency relation
    virtual std::vector<std::string> getInput(void);
    virtual std::vector<std::string> getOutput(void);
protected:
    // setup
    virtual void setup(void);
    // execution
    virtual void execute(void);
private:
    void makeSource(PropagatorField &src, PropagatorField &q);
private:
    bool        SeqhasPhase_{false}; 
    std::string SeqmomphName_;
};

MODULE_REGISTER_TMP(SeqConserved, TSeqConserved<FIMPL>, MSource);
MODULE_REGISTER_TMP(ZSeqConserved, TSeqConserved<ZFIMPL>, MSource);


/******************************************************************************
 *                      TSeqConserved implementation                          *
 ******************************************************************************/
// constructor /////////////////////////////////////////////////////////////////
template <typename FImpl>
TSeqConserved<FImpl>::TSeqConserved(const std::string name)
: Module<SeqConservedPar>(name)
, SeqmomphName_ (name + "_Seqmomph")
{}

// dependencies/products ///////////////////////////////////////////////////////
template <typename FImpl>
std::vector<std::string> TSeqConserved<FImpl>::getInput(void)
{
    std::vector<std::string> in = {par().q, par().action, par().source};
    if (!par().photon.empty()) in.push_back(par().photon);
        
    return in;
}

template <typename FImpl>
std::vector<std::string> TSeqConserved<FImpl>::getOutput(void)
{
    std::vector<std::string> out = {getName()};
    
   return out;
}

// setup ///////////////////////////////////////////////////////////////////////
template <typename FImpl>
void TSeqConserved<FImpl>::setup(void)
{
    auto Ls_ = env().getObjectLs(par().action);

    if (Ls_ > 1)
    {
        envTmpLat(PropagatorField, "src_tmp");
    }
    else
    {
        envTmpLat(PropagatorField, "src_tmp", Ls_);
    }
    if (envHasType(PropagatorField, par().q))
    {
        if (Ls_ > 1)
        {
            envCreateLat(PropagatorField, getName(), Ls_);
        }
        else
        {
            envCreateLat(PropagatorField, getName());
        }
    }
    else if (envHasType(std::vector<PropagatorField>, par().q))
    {
        auto &q = envGet(std::vector<PropagatorField>, par().q);

        if (Ls_ > 1)
        {
            envCreate(std::vector<PropagatorField>, getName(), Ls_, q.size(),
                      envGetGrid(PropagatorField, Ls_));
        }
        else
        {
            envCreate(std::vector<PropagatorField>, getName(), 1, q.size(),
                      envGetGrid(PropagatorField));
        }
    }
    else
    {
        HADRONS_ERROR_REF(ObjectType, "object '" + par().q 
                          + "' has an incompatible type ("
                          + env().getObjectType(par().q)
                          + ")", env().getObjectAddress(par().q))
    }
    envCacheLat(LatticeComplex, SeqmomphName_);
    envTmpLat(LatticeComplex, "coor");
    envTmpLat(LatticeComplex, "latt_compl");
}

// execution ///////////////////////////////////////////////////////////////////
template <typename FImpl>
void TSeqConserved<FImpl>::makeSource(PropagatorField &src, PropagatorField &q)
{
<<<<<<< HEAD
=======
    if (par().tA == par().tB)
    {
        LOG(Message) << "Generating sequential source with conserved "
                     << par().curr_type << " current at " 
		     << "t = " << par().tA << " summed over the indices " 
		     << par().mu_min << " <= mu <= " << par().mu_max 
		     << std::endl;
    }
    else
    {
        LOG(Message) << "Generating sequential source with conserved "
                     << par().curr_type << " current for " 
                     << par().tA << " <= t <= " 
                     << par().tB << " summed over the indices " 
		     << par().mu_min << " <= mu <= " << par().mu_max
	             << std::endl;
    }
    auto &physSrc = envGet(PropagatorField, par().source);
    auto &src = envGet(PropagatorField, getName());
>>>>>>> df39289a
    envGetTmp(PropagatorField, src_tmp);
    src_tmp   = src;
    
    auto &mat = envGet(FMat, par().action);
    envGetTmp(LatticeComplex, latt_compl);

    src = Zero();

    //exp(ipx)
    auto &mom_phase = envGet(LatticeComplex, SeqmomphName_);
    if (!SeqhasPhase_)
    {    
        std::vector<Real> mom = strToVec<Real>(par().mom);
        mom_phase = Zero();
        Complex           i(0.0,1.0);
        envGetTmp(LatticeComplex, coor);
        for(unsigned int mu = 0; mu < env().getNd(); mu++)
        {
            LatticeCoordinate(coor, mu);
            mom_phase = mom_phase + (mom[mu]/env().getDim(mu))*coor;
        }
        mom_phase = exp((Real)(2*M_PI)*i*mom_phase);
        SeqhasPhase_ = true;
    }
    LOG(Message) << "Inserting momentum " << strToVec<Real>(par().mom) << std::endl;



    if (!par().photon.empty())    	
    {
	 LOG(Message) << "Inserting the stochastic photon field " << par().photon << std::endl;
    }

    for(unsigned int mu=par().mu_min;mu<=par().mu_max;mu++)
    {
        if (!par().photon.empty())    	
        {
	    //Get the stochastic photon field, if required
            auto &stoch_photon = envGet(EmField,  par().photon);
    	    latt_compl =  PeekIndex<LorentzIndex>(stoch_photon, mu) * mom_phase;
        }
        else
        {
            latt_compl = mom_phase;
        } 

    	mat.SeqConservedCurrent(q, src_tmp, physSrc, par().curr_type, mu, 
                             par().tA, par().tB, latt_compl);
	src += src_tmp;

    }	
}

template <typename FImpl>
void TSeqConserved<FImpl>::execute(void)
{
    if (par().tA == par().tB)
    {
        LOG(Message) << "Generating sequential source(s) with conserved "
                     << par().curr_type << " current for the action '"
                     << par().action << "'\nat " 
		             << "t = " << par().tA << " summed over the indices " 
		             << par().mu_min << " <= mu <= " << par().mu_max 
		             << std::endl;
    }
    else
    {
        LOG(Message) << "Generating sequential source(s) with conserved "
                     << par().curr_type << " current for the action '"
                     << par().action << "'\nfor " 
                     << par().tA << " <= t <= " 
                     << par().tB << " summed over the indices " 
		             << par().mu_min << " <= mu <= " << par().mu_max
	                 << std::endl;
    }

    if (envHasType(PropagatorField, par().q))
    {
        auto  &src = envGet(PropagatorField, getName()); 
        auto  &q   = envGet(PropagatorField, par().q);

        LOG(Message) << "Using propagator '" << par().q << "'" << std::endl;
        makeSource(src, q);
    }
    else
    {
        auto  &src = envGet(std::vector<PropagatorField>, getName()); 
        auto  &q   = envGet(std::vector<PropagatorField>, par().q);

        for (unsigned int i = 0; i < q.size(); ++i)
        {
            LOG(Message) << "Using element " << i << " of propagator vector '" 
                         << par().q << "'" << std::endl;
            makeSource(src[i], q[i]);
        }
    }
}


END_MODULE_NAMESPACE

END_HADRONS_NAMESPACE

#endif // Hadrons_MSource_SeqConserved_hpp_<|MERGE_RESOLUTION|>--- conflicted
+++ resolved
@@ -100,7 +100,7 @@
     // execution
     virtual void execute(void);
 private:
-    void makeSource(PropagatorField &src, PropagatorField &q);
+    void makeSource(PropagatorField &src, PropagatorField &q, PropagatorField &physSrc);
 private:
     bool        SeqhasPhase_{false}; 
     std::string SeqmomphName_;
@@ -192,10 +192,8 @@
 
 // execution ///////////////////////////////////////////////////////////////////
 template <typename FImpl>
-void TSeqConserved<FImpl>::makeSource(PropagatorField &src, PropagatorField &q)
-{
-<<<<<<< HEAD
-=======
+void TSeqConserved<FImpl>::makeSource(PropagatorField &src, PropagatorField &q, PropagatorField &physSrc)
+{
     if (par().tA == par().tB)
     {
         LOG(Message) << "Generating sequential source with conserved "
@@ -215,7 +213,6 @@
     }
     auto &physSrc = envGet(PropagatorField, par().source);
     auto &src = envGet(PropagatorField, getName());
->>>>>>> df39289a
     envGetTmp(PropagatorField, src_tmp);
     src_tmp   = src;
     
@@ -294,22 +291,24 @@
 
     if (envHasType(PropagatorField, par().q))
     {
-        auto  &src = envGet(PropagatorField, getName()); 
-        auto  &q   = envGet(PropagatorField, par().q);
+        auto  &src     = envGet(PropagatorField, getName());
+        auto  &physSrc = envGet(PropagatorField, par().source);
+        auto  &q       = envGet(PropagatorField, par().q);
 
         LOG(Message) << "Using propagator '" << par().q << "'" << std::endl;
-        makeSource(src, q);
-    }
-    else
-    {
-        auto  &src = envGet(std::vector<PropagatorField>, getName()); 
-        auto  &q   = envGet(std::vector<PropagatorField>, par().q);
+        makeSource(src, q, physSrc);
+    }
+    else
+    {
+        auto  &src     = envGet(std::vector<PropagatorField>, getName());
+        auto  &physSrc = envGet(std::vector<PropagatorField>, par().source);
+        auto  &q       = envGet(std::vector<PropagatorField>, par().q);
 
         for (unsigned int i = 0; i < q.size(); ++i)
         {
             LOG(Message) << "Using element " << i << " of propagator vector '" 
                          << par().q << "'" << std::endl;
-            makeSource(src[i], q[i]);
+            makeSource(src[i], q[i], physSrc[i]);
         }
     }
 }
