/*************************************************************************************

Grid physics library, www.github.com/paboyle/Grid 

Source file: Hadrons/Environment.cc

Copyright (C) 2015-2019

Author: Antonin Portelli <antonin.portelli@me.com>

This program is free software; you can redistribute it and/or modify
it under the terms of the GNU General Public License as published by
the Free Software Foundation; either version 2 of the License, or
(at your option) any later version.

This program is distributed in the hope that it will be useful,
but WITHOUT ANY WARRANTY; without even the implied warranty of
MERCHANTABILITY or FITNESS FOR A PARTICULAR PURPOSE.  See the
GNU General Public License for more details.

You should have received a copy of the GNU General Public License along
with this program; if not, write to the Free Software Foundation, Inc.,
51 Franklin Street, Fifth Floor, Boston, MA 02110-1301 USA.

See the full license in the file "LICENSE" in the top level distribution directory
*************************************************************************************/
/*  END LEGAL */

#include <Hadrons/Environment.hpp>
#include <Hadrons/Module.hpp>
#include <Hadrons/ModuleFactory.hpp>

using namespace Grid;
 
using namespace Hadrons;

#define ERROR_NO_ADDRESS(address)\
HADRONS_ERROR_REF(ObjectDefinition, "no object with address " + std::to_string(address), address);

/******************************************************************************
 *                       Environment implementation                           *
 ******************************************************************************/
// constructor /////////////////////////////////////////////////////////////////
Environment::Environment(void)
{
<<<<<<< HEAD
    dim_ = GridDefaultLatt().toVector();
    nd_  = dim_.size();
    createGrid<vComplex>(1);
=======
    dim_ = GridDefaultLatt();
    nd_  = dim_.size();
>>>>>>> 0daca6e1
    vol_ = 1.;
    for (auto d: dim_)
    {
        vol_ *= d;
    }
}

// grids ///////////////////////////////////////////////////////////////////////
unsigned int Environment::getNd(void) const
{
    return nd_;
}

std::vector<int> Environment::getDim(void) const
{
    return dim_;
}

int Environment::getDim(const unsigned int mu) const
{
    return dim_[mu];
}

double Environment::getVolume(void) const
{
    return vol_;
}

// random number generator /////////////////////////////////////////////////////
GridParallelRNG * Environment::get4dRng(void)
{
    if (rng4d_ == nullptr)
    {
        rng4d_.reset(new GridParallelRNG(getGrid()));
    }

    return rng4d_.get();
}

// general memory management ///////////////////////////////////////////////////
void Environment::addObject(const std::string name, const int moduleAddress)
{
    if (!hasObject(name))
    {
        ObjInfo info;
        
        info.name   = name;
        info.module = moduleAddress;
        info.data   = nullptr;
        object_.push_back(std::move(info));
        objectAddress_[name] = static_cast<unsigned int>(object_.size() - 1);
    }
    else
    {
        HADRONS_ERROR_REF(ObjectDefinition, "object '" + name + "' already exists",
                          getObjectAddress(name));
    }
}

void Environment::setObjectModule(const unsigned int objAddress,
                                  const int modAddress)
{
    object_[objAddress].module = modAddress;
}

unsigned int Environment::getMaxAddress(void) const
{
    return object_.size();
}

unsigned int Environment::getObjectAddress(const std::string name) const
{
    if (hasObject(name))
    {
        return objectAddress_.at(name);
    }
    else
    {
        HADRONS_ERROR(Definition, "no object with name '" + name + "'");
    }
}

std::string Environment::getObjectName(const unsigned int address) const
{
    if (hasObject(address))
    {
        return object_[address].name;
    }
    else
    {
        ERROR_NO_ADDRESS(address);
    }
}

std::string Environment::getObjectType(const unsigned int address) const
{
    if (hasObject(address))
    {
        if (object_[address].type)
        {
            return typeName(object_[address].type);
        }
        else
        {
            return "<no type>";
        }
    }
    else
    {
        ERROR_NO_ADDRESS(address);
    }
}

std::string Environment::getObjectType(const std::string name) const
{
    return getObjectType(getObjectAddress(name));
}

Environment::Size Environment::getObjectSize(const unsigned int address) const
{
    if (hasObject(address))
    {
        return object_[address].size;
    }
    else
    {
        ERROR_NO_ADDRESS(address);
    }
}

Environment::Size Environment::getObjectSize(const std::string name) const
{
    return getObjectSize(getObjectAddress(name));
}

Environment::Storage Environment::getObjectStorage(const unsigned int address) const
{
    if (hasObject(address))
    {
        return object_[address].storage;
    }
    else
    {
        ERROR_NO_ADDRESS(address);
    }
}

Environment::Storage Environment::getObjectStorage(const std::string name) const
{
    return getObjectStorage(getObjectAddress(name));
}

int Environment::getObjectModule(const unsigned int address) const
{
    if (hasObject(address))
    {
        return object_[address].module;
    }
    else
    {
        ERROR_NO_ADDRESS(address);
    }
}

int Environment::getObjectModule(const std::string name) const
{
    return getObjectModule(getObjectAddress(name));
}

unsigned int Environment::getObjectLs(const unsigned int address) const
{
    if (hasCreatedObject(address))
    {
        return object_[address].Ls;
    }
    else
    {
        ERROR_NO_ADDRESS(address);
    }
}

unsigned int Environment::getObjectLs(const std::string name) const
{
    return getObjectLs(getObjectAddress(name));
}

bool Environment::hasObject(const unsigned int address) const
{
    return (address < object_.size());
}

bool Environment::hasObject(const std::string name) const
{
    auto it = objectAddress_.find(name);
    
    return ((it != objectAddress_.end()) and hasObject(it->second));
}

bool Environment::hasCreatedObject(const unsigned int address) const
{
    if (hasObject(address))
    {
        return (object_[address].data != nullptr);
    }
    else
    {
        return false;
    }
}

bool Environment::hasCreatedObject(const std::string name) const
{
    if (hasObject(name))
    {
        return hasCreatedObject(getObjectAddress(name));
    }
    else
    {
        return false;
    }
}

bool Environment::isObject5d(const unsigned int address) const
{
    return (getObjectLs(address) > 1);
}

bool Environment::isObject5d(const std::string name) const
{
    return (getObjectLs(name) > 1);
}

Environment::Size Environment::getTotalSize(void) const
{
    Environment::Size size = 0;
    
    for (auto &o: object_)
    {
        size += o.size;
    }
    
    return size;
}

void Environment::freeObject(const unsigned int address)
{
    if (hasCreatedObject(address))
    {
        LOG(Message) << "Destroying object '" << object_[address].name
                     << "'" << std::endl;
    }
    object_[address].size = 0;
    object_[address].type = nullptr;
    object_[address].data.reset(nullptr);
}

void Environment::freeObject(const std::string name)
{
    freeObject(getObjectAddress(name));
}

void Environment::freeAll(void)
{
    for (unsigned int i = 0; i < object_.size(); ++i)
    {
        freeObject(i);
    }
}

void Environment::protectObjects(const bool protect)
{
    protect_ = protect;
}

bool Environment::objectsProtected(void) const
{
    return protect_;
}

// print environment content ///////////////////////////////////////////////////
void Environment::printContent(void) const
{
    LOG(Debug) << "Objects: " << std::endl;
    for (unsigned int i = 0; i < object_.size(); ++i)
    {
        LOG(Debug) << std::setw(4) << i << ": "
                   << getObjectName(i) << " ("
                   << sizeString(getObjectSize(i)) << ")" << std::endl;
    }
}<|MERGE_RESOLUTION|>--- conflicted
+++ resolved
@@ -43,14 +43,8 @@
 // constructor /////////////////////////////////////////////////////////////////
 Environment::Environment(void)
 {
-<<<<<<< HEAD
     dim_ = GridDefaultLatt().toVector();
     nd_  = dim_.size();
-    createGrid<vComplex>(1);
-=======
-    dim_ = GridDefaultLatt();
-    nd_  = dim_.size();
->>>>>>> 0daca6e1
     vol_ = 1.;
     for (auto d: dim_)
     {
