/*
 * NamedTensor.hpp, part of Hadrons (https://github.com/aportelli/Hadrons)
 *
 * Copyright (C) 2015 - 2020
 *
 *  Author: Felix Erben <ferben@ed.ac.uk>
 *  Author: Michael Marshall <Michael.Marshall@ed.ac.uk>
 * Author: Antonin Portelli <antonin.portelli@me.com>
 * Author: Felix Erben <felix.erben@ed.ac.uk>
 * Author: Michael Marshall <43034299+mmphys@users.noreply.github.com>
 * Author: ferben <ferben@debian.felix.com>
 *
 * Hadrons is free software: you can redistribute it and/or modify
 * it under the terms of the GNU General Public License as published by
 * the Free Software Foundation, either version 2 of the License, or
 * (at your option) any later version.
 *
 * Hadrons is distributed in the hope that it will be useful,
 * but WITHOUT ANY WARRANTY; without even the implied warranty of
 * MERCHANTABILITY or FITNESS FOR A PARTICULAR PURPOSE.  See the
 * GNU General Public License for more details.
 *
 * You should have received a copy of the GNU General Public License
 * along with Hadrons.  If not, see <http://www.gnu.org/licenses/>.
 *
 * See the full license in the file "LICENSE" in the top level distribution 
 * directory.
 */

/*  END LEGAL */

#ifndef Hadrons_NamedTensor_hpp_
#define Hadrons_NamedTensor_hpp_

#include <Hadrons/Global.hpp>
#include <Hadrons/EigenPack.hpp>

BEGIN_HADRONS_NAMESPACE

/******************************************************************************
 NamedTensor contains:
 1) Name of the tensor. By default, this is the tag name used for save / load
 2) Eigen::Tensor of type Scalar_ and rank NumIndices_ (row-major order)
 3) Name for each index
 They can be persisted to / restored from disk. During restore, these validations are performed:
   1) Tensor dimensionality must match
   2) IndexNames are validated against current values
   3) If the tensor has non-zero size, the tensor being loaded must have same extent in each dimension
 ******************************************************************************/

<<<<<<< HEAD
extern const std::string NamedTensorFileExtension;

template<typename Scalar_, int NumIndices_>
=======
class NamedTensorDefaultMetadata : Serializable
{
public:
    GRID_SERIALIZABLE_CLASS_MEMBERS(NamedTensorDefaultMetadata, std::string, Version);
};

template<typename Scalar_, int NumIndices_, typename MetaData_ = NamedTensorDefaultMetadata>
>>>>>>> 9996c55d
class NamedTensor : Serializable
{
public:
    using Scalar = Scalar_;
    static constexpr int NumIndices = NumIndices_;
    using ET = Eigen::Tensor<Scalar_, NumIndices_, Eigen::RowMajor>;
    using Index = typename ET::Index;
    using Traits = Grid::EigenIO::Traits<ET>;
    protected:
      Grid::Vector<typename Traits::scalar_type> deviceBuf;
    public:
    GRID_SERIALIZABLE_CLASS_MEMBERS(NamedTensor,
                                    Eigen::TensorMap<ET>,     tensor,
                                    std::vector<std::string>, IndexNames );

    // Name of the object and Index names as set in the constructor
    const std::string                          &Name_;
    const std::array<std::string, NumIndices_> &DefaultIndexNames_;

    // Return the product of a variable number of dimensions
    Eigen::Index NamedTensorSize() { return 1; }
    template<typename... IndexTypes>
    inline Eigen::Index NamedTensorSize(Eigen::Index firstDimension, IndexTypes... otherDimensions)
    {
        if( sizeof...(otherDimensions) )
            firstDimension *= NamedTensorSize( otherDimensions... );
        return firstDimension;
    }

    // Construct a named tensor explicitly specifying size of each dimension
    template<typename... IndexTypes>
    NamedTensor(const std::string &Name,
                                                      const std::array<std::string, NumIndices_> &indexNames,
                                                      Eigen::Index firstDimension, IndexTypes... otherDimensions)
    : deviceBuf( Traits::count * NamedTensorSize(firstDimension, otherDimensions...) ),
      tensor(reinterpret_cast<Scalar *>(&deviceBuf[0]), firstDimension, otherDimensions...),
      IndexNames{indexNames.begin(), indexNames.end()}, Name_{Name}, DefaultIndexNames_{indexNames}
    {
        if(sizeof...(otherDimensions) + 1 != NumIndices_)
	{
            HADRONS_ERROR(Argument, "NamedTensor: dimensions != tensor rank");
	}
    }

    // Do my index names match the default for my type?
    template<typename array_or_vector_of_string>
    bool ValidateIndexNames( const array_or_vector_of_string &CheckNames ) const
    {
        return IndexNames.size() == CheckNames.size() && std::equal( IndexNames.begin(), IndexNames.end(), CheckNames.begin(),
            [](const std::string &s1, const std::string &s2)
            {
                 return s1.size() == s2.size() && std::equal( s1.begin(), s1.end(), s2.begin(),
                     [](const char & c1, const char & c2)
                     { return c1 == c2 || std::toupper(c1) == std::toupper(c2); }); // case insensitive
            });
    }
    bool ValidateIndexNames() const { return ValidateIndexNames(DefaultIndexNames_); }

    void write(const std::string &FileName, const std::string &Tag) const
    {
        #ifdef HAVE_HDF5
        std::string FileName_{FileName};
        FileName_.append( ".h5" );
        LOG(Message) << "Writing " << Name_ << " to file " << FileName_ << " tag " << Tag << std::endl;
        using ScalarType = typename Traits::scalar_type;	
        std::vector<hsize_t> dims, 
	                 gridDims;

        constexpr unsigned int ContainerRank{Traits::Rank};     
        // These are the tensor dimensions
	for (int i = 0; i < NumIndices_; i++)
        {
            dims.push_back(tensor.dimension(i));
        }
	// These are the dimensions of the Grid datatype - for vectors and matrices, we do not write dimensions of size 1
        for (int i = 0; i < ContainerRank; i++)
        {
            if(Traits::Dimension(i) > 1)
            {
                dims.push_back(Traits::Dimension(i));
            }
            gridDims.push_back(Traits::Dimension(i));
        }  
        //Convention for scalar containers - without this the writing of gridDims fails 
        if(gridDims.empty())
	{
            gridDims.push_back(1);
	}	
    
        Hdf5Writer writer( FileName_ );
	Grid::write (writer, "MetaData", MetaData);
        Grid::write (writer, "IndexNames", IndexNames);
        Grid::write (writer, "GridDimensions", gridDims);
        Grid::write (writer, "TensorDimensions", dims);
        H5NS::DataSet dataset;
        H5NS::DataSpace      dataspace(dims.size(), dims.data());
        H5NS::DSetCreatPropList     plist;
	
        plist.setFletcher32();
        plist.setChunk(dims.size(), dims.data());
        H5NS::Group &group = writer.getGroup();
        dataset     = group.createDataSet(Tag,Hdf5Type<ScalarType>::type(), dataspace, plist);

        dataset.write(tensor.data(),Hdf5Type<ScalarType>::type(), dataspace);
        #else
        HADRONS_ERROR(Implementation, "NamedTensor I/O needs HDF5 library");
        #endif
    }
    void write(const std::string &FileName) const { return write(FileName, Name_); }

    // Read tensor.
    // Validate:
    //  1) index names (if requested)
    //  2) index dimensions (if they are non-zero when called)
    template<typename Reader> void read(Reader &reader, bool bValidate, const std::string &Tag)
    {
        #ifdef HAVE_HDF5
        // Grab index names and dimensions
        std::vector<std::string> OldIndexNames{std::move(IndexNames)};
	const typename ET::Dimensions OldDimensions{tensor.dimensions()};

	using ScalarType = typename Traits::scalar_type;	
        std::vector<hsize_t> dims,
	                 gridDims;
    
	Grid::read (reader, "GridDimensions", gridDims);
	Grid::read (reader, "TensorDimensions", dims);
	Grid::read (reader, "MetaData", MetaData);
	Grid::read (reader, "IndexNames", IndexNames);
    
        H5NS::DataSet dataset;
        H5NS::Group &group = reader.getGroup();
        dataset=group.openDataSet(Tag);
        dataset.read(tensor.data(),Hdf5Type<ScalarType>::type());

	//validate dimesnions and labels
        const typename ET::Dimensions & NewDimensions{tensor.dimensions()};
        for (int i = 0; i < NumIndices_; i++)
            if(OldDimensions[i] && OldDimensions[i] != NewDimensions[i])
            {
                HADRONS_ERROR(Size,"NamedTensor::read dimension size");
            }
        if (bValidate && !ValidateIndexNames(OldIndexNames))
        {
            HADRONS_ERROR(Definition,"NamedTensor::read dimension name");
        }
        #else
        HADRONS_ERROR(Implementation, "NamedTensor I/O needs HDF5 library");
        #endif
    }
    template<typename Reader> void read(Reader &r, bool bValidate = true) { read(r, bValidate, Name_); }

    inline void read (const std::string &FileName, bool bValidate, const std::string &Tag)
    {
        #ifdef HAVE_HDF5
        std::string FileName_{FileName};
        FileName_.append( ".h5" );
        LOG(Message) << "reading " << FileName_ << std::endl;
        Hdf5Reader r( FileName_ );
        read(r, bValidate, Tag);
        #else
        HADRONS_ERROR(Implementation, "NamedTensor I/O needs HDF5 library");
        #endif
    }
    inline void read (const std::string &FileName, bool bValidate= true) { return read(FileName, bValidate, Name_); }
};

/******************************************************************************
 Common elements for distillation
 ******************************************************************************/

BEGIN_MODULE_NAMESPACE(MDistil)

class PerambMetadata : Serializable
{
public:
    GRID_SERIALIZABLE_CLASS_MEMBERS(PerambMetadata, 
		                    std::string, Version,
                                    std::vector<int>, timeSources );
};

class PerambTensor : public NamedTensor<SpinVector, 6, PerambMetadata>
{
    public:
    static const std::string                Name__;
    static const std::array<std::string, 6> DefaultIndexNames__;
    // Construct a named tensor explicitly specifying size of each dimension
    template<typename... IndexTypes>
    PerambTensor(Eigen::Index nT, Eigen::Index nVec, Eigen::Index nDl, Eigen::Index nNoise, Eigen::Index nTinv, Eigen::Index nDs)
    : NamedTensor{Name__, DefaultIndexNames__, nT, nVec, nDl, nNoise, nTinv, nDs} {}
};

<<<<<<< HEAD
class PerambTensor : public NamedTensor<SpinVector, 6>
=======
// Separate class for multiFile
class PerambIndexMetadata : Serializable
{
public:
    GRID_SERIALIZABLE_CLASS_MEMBERS(PerambIndexMetadata, 
		                    std::string, Version,
                                    int, timeDilutionIndex,
		                    std::vector<std::string>, noiseHashes );
};

class PerambIndexTensor : public NamedTensor<SpinVector, 5, PerambIndexMetadata>
>>>>>>> 9996c55d
{
    public:
    static const std::string                Name__;
    static const std::array<std::string, 5> DefaultIndexNames__;
    // Construct a named tensor explicitly specifying size of each dimension
    template<typename... IndexTypes>
    PerambIndexTensor(Eigen::Index nT, Eigen::Index nVec, Eigen::Index nDl, Eigen::Index nNoise, Eigen::Index nDs)
    : NamedTensor{Name__, DefaultIndexNames__, nT, nVec, nDl, nNoise, nDs} {}
};

class TimesliceEvals : public NamedTensor<RealD, 2>
{
    public:
    static const std::string                Name__;
    static const std::array<std::string, 2> DefaultIndexNames__;
    // Construct a named tensor explicitly specifying size of each dimension
    template<typename... IndexTypes>
    TimesliceEvals(Eigen::Index nT, Eigen::Index nVec)
    : NamedTensor{Name__, DefaultIndexNames__, nT, nVec} {}
};

END_MODULE_NAMESPACE
END_HADRONS_NAMESPACE
#endif // Hadrons_NamedTensor_hpp_<|MERGE_RESOLUTION|>--- conflicted
+++ resolved
@@ -48,11 +48,6 @@
    3) If the tensor has non-zero size, the tensor being loaded must have same extent in each dimension
  ******************************************************************************/
 
-<<<<<<< HEAD
-extern const std::string NamedTensorFileExtension;
-
-template<typename Scalar_, int NumIndices_>
-=======
 class NamedTensorDefaultMetadata : Serializable
 {
 public:
@@ -60,7 +55,6 @@
 };
 
 template<typename Scalar_, int NumIndices_, typename MetaData_ = NamedTensorDefaultMetadata>
->>>>>>> 9996c55d
 class NamedTensor : Serializable
 {
 public:
@@ -74,7 +68,8 @@
     public:
     GRID_SERIALIZABLE_CLASS_MEMBERS(NamedTensor,
                                     Eigen::TensorMap<ET>,     tensor,
-                                    std::vector<std::string>, IndexNames );
+                                    std::vector<std::string>, IndexNames,
+		                    MetaData_,                MetaData );
 
     // Name of the object and Index names as set in the constructor
     const std::string                          &Name_;
@@ -253,9 +248,6 @@
     : NamedTensor{Name__, DefaultIndexNames__, nT, nVec, nDl, nNoise, nTinv, nDs} {}
 };
 
-<<<<<<< HEAD
-class PerambTensor : public NamedTensor<SpinVector, 6>
-=======
 // Separate class for multiFile
 class PerambIndexMetadata : Serializable
 {
@@ -267,7 +259,6 @@
 };
 
 class PerambIndexTensor : public NamedTensor<SpinVector, 5, PerambIndexMetadata>
->>>>>>> 9996c55d
 {
     public:
     static const std::string                Name__;
